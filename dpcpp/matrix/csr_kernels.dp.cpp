/*******************************<GINKGO LICENSE>******************************
Copyright (c) 2017-2023, the Ginkgo authors
All rights reserved.

Redistribution and use in source and binary forms, with or without
modification, are permitted provided that the following conditions
are met:

1. Redistributions of source code must retain the above copyright
notice, this list of conditions and the following disclaimer.

2. Redistributions in binary form must reproduce the above copyright
notice, this list of conditions and the following disclaimer in the
documentation and/or other materials provided with the distribution.

3. Neither the name of the copyright holder nor the names of its
contributors may be used to endorse or promote products derived from
this software without specific prior written permission.

THIS SOFTWARE IS PROVIDED BY THE COPYRIGHT HOLDERS AND CONTRIBUTORS "AS
IS" AND ANY EXPRESS OR IMPLIED WARRANTIES, INCLUDING, BUT NOT LIMITED
TO, THE IMPLIED WARRANTIES OF MERCHANTABILITY AND FITNESS FOR A
PARTICULAR PURPOSE ARE DISCLAIMED. IN NO EVENT SHALL THE COPYRIGHT
HOLDER OR CONTRIBUTORS BE LIABLE FOR ANY DIRECT, INDIRECT, INCIDENTAL,
SPECIAL, EXEMPLARY, OR CONSEQUENTIAL DAMAGES (INCLUDING, BUT NOT
LIMITED TO, PROCUREMENT OF SUBSTITUTE GOODS OR SERVICES; LOSS OF USE,
DATA, OR PROFITS; OR BUSINESS INTERRUPTION) HOWEVER CAUSED AND ON ANY
THEORY OF LIABILITY, WHETHER IN CONTRACT, STRICT LIABILITY, OR TORT
(INCLUDING NEGLIGENCE OR OTHERWISE) ARISING IN ANY WAY OUT OF THE USE
OF THIS SOFTWARE, EVEN IF ADVISED OF THE POSSIBILITY OF SUCH DAMAGE.
******************************<GINKGO LICENSE>*******************************/

#include "core/matrix/csr_kernels.hpp"


#include <algorithm>


#include <CL/sycl.hpp>
#include <oneapi/mkl.hpp>


#include <ginkgo/core/base/array.hpp>
#include <ginkgo/core/base/exception_helpers.hpp>
#include <ginkgo/core/base/math.hpp>
#include <ginkgo/core/matrix/coo.hpp>
#include <ginkgo/core/matrix/dense.hpp>
#include <ginkgo/core/matrix/ell.hpp>
#include <ginkgo/core/matrix/hybrid.hpp>
#include <ginkgo/core/matrix/sellp.hpp>


#include "core/base/mixed_precision_types.hpp"
#include "core/base/utils.hpp"
#include "core/components/fill_array_kernels.hpp"
#include "core/components/prefix_sum_kernels.hpp"
#include "core/matrix/csr_accessor_helper.hpp"
#include "core/matrix/csr_builder.hpp"
#include "core/matrix/dense_kernels.hpp"
#include "core/synthesizer/implementation_selection.hpp"
#include "dpcpp/base/config.hpp"
#include "dpcpp/base/dim3.dp.hpp"
#include "dpcpp/base/dpct.hpp"
#include "dpcpp/base/helper.hpp"
#include "dpcpp/components/atomic.dp.hpp"
#include "dpcpp/components/cooperative_groups.dp.hpp"
#include "dpcpp/components/reduction.dp.hpp"
#include "dpcpp/components/segment_scan.dp.hpp"
#include "dpcpp/components/thread_ids.dp.hpp"
#include "dpcpp/components/uninitialized_array.hpp"


namespace gko {
namespace kernels {
namespace dpcpp {
/**
 * @brief The Compressed sparse row matrix format namespace.
 *
 * @ingroup csr
 */
namespace csr {


constexpr int default_block_size = 256;
constexpr int warps_in_block = 4;
constexpr int spmv_block_size = warps_in_block * config::warp_size;
constexpr int classical_oversubscription = 32;


/**
 * A compile-time list of the number items per threads for which spmv kernel
 * should be compiled.
 */
using compiled_kernels = syn::value_list<int, 6>;

using classical_kernels = syn::value_list<int, config::warp_size, 16, 1>;


namespace kernel {


template <typename T>
__dpct_inline__ T ceildivT(T nom, T denom)
{
    return (nom + denom - 1ll) / denom;
}


template <typename ValueType, typename IndexType>
__dpct_inline__ bool block_segment_scan_reverse(
    const IndexType* __restrict__ ind, ValueType* __restrict__ val,
    sycl::nd_item<3> item_ct1)
{
    bool last = true;
    const auto reg_ind = ind[item_ct1.get_local_id(2)];
#pragma unroll
    for (int i = 1; i < spmv_block_size; i <<= 1) {
        if (i == 1 && item_ct1.get_local_id(2) < spmv_block_size - 1 &&
            reg_ind == ind[item_ct1.get_local_id(2) + 1]) {
            last = false;
        }
        auto temp = zero<ValueType>();
        if (item_ct1.get_local_id(2) >= i &&
            reg_ind == ind[item_ct1.get_local_id(2) - i]) {
            temp = val[item_ct1.get_local_id(2) - i];
        }
        group::this_thread_block(item_ct1).sync();
        val[item_ct1.get_local_id(2)] += temp;
        group::this_thread_block(item_ct1).sync();
    }

    return last;
}


template <bool overflow, typename IndexType>
__dpct_inline__ void find_next_row(
    const IndexType num_rows, const IndexType data_size, const IndexType ind,
    IndexType& row, IndexType& row_end, const IndexType row_predict,
    const IndexType row_predict_end, const IndexType* __restrict__ row_ptr)
{
    if (!overflow || ind < data_size) {
        if (ind >= row_end) {
            row = row_predict;
            row_end = row_predict_end;
            while (ind >= row_end) {
                row_end = row_ptr[++row + 1];
            }
        }

    } else {
        row = num_rows - 1;
        row_end = data_size;
    }
}


template <unsigned subgroup_size, typename ValueType, typename IndexType,
          typename output_accessor, typename Closure>
__dpct_inline__ void warp_atomic_add(
    const group::thread_block_tile<subgroup_size>& group, bool force_write,
    ValueType& val, const IndexType row, acc::range<output_accessor>& c,
    const IndexType column_id, Closure scale)
{
    // do a local scan to avoid atomic collisions
    const bool need_write = segment_scan(group, row, &val);
    if (need_write && force_write) {
        atomic_add(c->get_storage_address(row, column_id), scale(val));
    }
    if (!need_write || force_write) {
        val = zero<ValueType>();
    }
}


template <bool last, unsigned subgroup_size, typename arithmetic_type,
          typename matrix_accessor, typename IndexType, typename input_accessor,
          typename output_accessor, typename Closure>
__dpct_inline__ void process_window(
    const group::thread_block_tile<subgroup_size>& group,
    const IndexType num_rows, const IndexType data_size, const IndexType ind,
    IndexType& row, IndexType& row_end, IndexType& nrow, IndexType& nrow_end,
    arithmetic_type& temp_val, acc::range<matrix_accessor> val,
    const IndexType* __restrict__ col_idxs,
    const IndexType* __restrict__ row_ptrs, acc::range<input_accessor> b,
    acc::range<output_accessor> c, const IndexType column_id, Closure scale)
{
    const IndexType curr_row = row;
    find_next_row<last>(num_rows, data_size, ind, row, row_end, nrow, nrow_end,
                        row_ptrs);
    // segmented scan
    if (group.any(curr_row != row)) {
        warp_atomic_add(group, curr_row != row, temp_val, curr_row, c,
                        column_id, scale);
        nrow = group.shfl(row, subgroup_size - 1);
        nrow_end = group.shfl(row_end, subgroup_size - 1);
    }

    if (!last || ind < data_size) {
        const auto col = col_idxs[ind];
        temp_val += val(ind) * b(col, column_id);
    }
}


template <typename IndexType>
__dpct_inline__ IndexType get_warp_start_idx(const IndexType nwarps,
                                             const IndexType nnz,
                                             const IndexType warp_idx)
{
    const long long cache_lines = ceildivT<IndexType>(nnz, config::warp_size);
    return (warp_idx * cache_lines / nwarps) * config::warp_size;
}


template <typename matrix_accessor, typename input_accessor,
          typename output_accessor, typename IndexType, typename Closure>
__dpct_inline__ void spmv_kernel(
    const IndexType nwarps, const IndexType num_rows,
    acc::range<matrix_accessor> val, const IndexType* __restrict__ col_idxs,
    const IndexType* __restrict__ row_ptrs, const IndexType* __restrict__ srow,
    acc::range<input_accessor> b, acc::range<output_accessor> c, Closure scale,
    sycl::nd_item<3> item_ct1)
{
    using arithmetic_type = typename output_accessor::arithmetic_type;
    const IndexType warp_idx =
        item_ct1.get_group(2) * warps_in_block + item_ct1.get_local_id(1);
    const IndexType column_id = item_ct1.get_group(1);
    if (warp_idx >= nwarps) {
        return;
    }
    const IndexType data_size = row_ptrs[num_rows];
    const IndexType start = get_warp_start_idx(nwarps, data_size, warp_idx);
    constexpr IndexType wsize = config::warp_size;
    const IndexType end =
        min(get_warp_start_idx(nwarps, data_size, warp_idx + 1),
            ceildivT<IndexType>(data_size, wsize) * wsize);
    auto row = srow[warp_idx];
    auto row_end = row_ptrs[row + 1];
    auto nrow = row;
    auto nrow_end = row_end;
    auto temp_val = zero<arithmetic_type>();
    IndexType ind = start + item_ct1.get_local_id(2);
    find_next_row<true>(num_rows, data_size, ind, row, row_end, nrow, nrow_end,
                        row_ptrs);
    const IndexType ind_end = end - wsize;
    const auto tile_block =
        group::tiled_partition<wsize>(group::this_thread_block(item_ct1));
    for (; ind < ind_end; ind += wsize) {
        process_window<false>(tile_block, num_rows, data_size, ind, row,
                              row_end, nrow, nrow_end, temp_val, val, col_idxs,
                              row_ptrs, b, c, column_id, scale);
    }
    process_window<true>(tile_block, num_rows, data_size, ind, row, row_end,
                         nrow, nrow_end, temp_val, val, col_idxs, row_ptrs, b,
                         c, column_id, scale);
    warp_atomic_add(tile_block, true, temp_val, row, c, column_id, scale);
}


template <typename matrix_accessor, typename input_accessor,
          typename output_accessor, typename IndexType>
void abstract_spmv(const IndexType nwarps, const IndexType num_rows,
                   acc::range<matrix_accessor> val,
                   const IndexType* __restrict__ col_idxs,
                   const IndexType* __restrict__ row_ptrs,
                   const IndexType* __restrict__ srow,
                   acc::range<input_accessor> b, acc::range<output_accessor> c,
                   sycl::nd_item<3> item_ct1)
{
    using arithmetic_type = typename output_accessor::arithmetic_type;
    using output_type = typename output_accessor::storage_type;
    spmv_kernel(
        nwarps, num_rows, val, col_idxs, row_ptrs, srow, b, c,
        [](const arithmetic_type& x) {
            // using atomic add to accumluate data, so it needs to be
            // the output storage type
            // TODO: Does it make sense to use atomicCAS when the
            // arithmetic_type and output_type are different? It may
            // allow the non floating point storage or more precise
            // result.
            return static_cast<output_type>(x);
        },
        item_ct1);
}


template <typename matrix_accessor, typename input_accessor,
          typename output_accessor, typename IndexType>
void abstract_spmv(
    const IndexType nwarps, const IndexType num_rows,
    const typename matrix_accessor::storage_type* __restrict__ alpha,
    acc::range<matrix_accessor> val, const IndexType* __restrict__ col_idxs,
    const IndexType* __restrict__ row_ptrs, const IndexType* __restrict__ srow,
    acc::range<input_accessor> b, acc::range<output_accessor> c,
    sycl::nd_item<3> item_ct1)
{
    using arithmetic_type = typename output_accessor::arithmetic_type;
    using output_type = typename output_accessor::storage_type;
    const arithmetic_type scale_factor = alpha[0];
    spmv_kernel(
        nwarps, num_rows, val, col_idxs, row_ptrs, srow, b, c,
        [&scale_factor](const arithmetic_type& x) {
            return static_cast<output_type>(scale_factor * x);
        },
        item_ct1);
}

GKO_ENABLE_DEFAULT_HOST(abstract_spmv, abstract_spmv);


template <typename IndexType>
__dpct_inline__ void merge_path_search(
    const IndexType diagonal, const IndexType a_len, const IndexType b_len,
    const IndexType* __restrict__ a, const IndexType offset_b,
    IndexType* __restrict__ x, IndexType* __restrict__ y)
{
    auto x_min = max(diagonal - b_len, zero<IndexType>());
    auto x_max = min(diagonal, a_len);
    while (x_min < x_max) {
        auto pivot = x_min + (x_max - x_min) / 2;
        if (a[pivot] <= offset_b + diagonal - pivot - 1) {
            x_min = pivot + 1;
        } else {
            x_max = pivot;
        }
    }

    *x = min(x_min, a_len);
    *y = diagonal - x_min;
}


template <typename arithmetic_type, typename IndexType,
          typename output_accessor, typename Alpha_op>
void merge_path_reduce(
    const IndexType nwarps, const arithmetic_type* __restrict__ last_val,
    const IndexType* __restrict__ last_row, acc::range<output_accessor> c,
    Alpha_op alpha_op, sycl::nd_item<3> item_ct1,
    uninitialized_array<IndexType, spmv_block_size>& tmp_ind,
    uninitialized_array<arithmetic_type, spmv_block_size>& tmp_val)
{
    const IndexType cache_lines = ceildivT<IndexType>(nwarps, spmv_block_size);
    const IndexType tid = item_ct1.get_local_id(2);
    const IndexType start = min(tid * cache_lines, nwarps);
    const IndexType end = min((tid + 1) * cache_lines, nwarps);
    auto value = zero<arithmetic_type>();
    IndexType row = last_row[nwarps - 1];
    if (start < nwarps) {
        value = last_val[start];
        row = last_row[start];
        for (IndexType i = start + 1; i < end; i++) {
            if (last_row[i] != row) {
                c(row, 0) += alpha_op(value);
                row = last_row[i];
                value = last_val[i];
            } else {
                value += last_val[i];
            }
        }
    }


    tmp_val[item_ct1.get_local_id(2)] = value;
    tmp_ind[item_ct1.get_local_id(2)] = row;
    group::this_thread_block(item_ct1).sync();
    bool last = block_segment_scan_reverse(
        static_cast<IndexType*>(tmp_ind),
        static_cast<arithmetic_type*>(tmp_val), item_ct1);
    group::this_thread_block(item_ct1).sync();
    if (last) {
        c(row, 0) += alpha_op(tmp_val[item_ct1.get_local_id(2)]);
    }
}


template <int items_per_thread, typename matrix_accessor,
          typename input_accessor, typename output_accessor, typename IndexType,
          typename Alpha_op, typename Beta_op>
void merge_path_spmv(
    const IndexType num_rows, acc::range<matrix_accessor> val,
    const IndexType* __restrict__ col_idxs,
    const IndexType* __restrict__ row_ptrs, const IndexType* __restrict__ srow,
    acc::range<input_accessor> b, acc::range<output_accessor> c,
    IndexType* __restrict__ row_out,
    typename output_accessor::arithmetic_type* __restrict__ val_out,
    Alpha_op alpha_op, Beta_op beta_op, sycl::nd_item<3> item_ct1,
    IndexType* shared_row_ptrs)
{
    using arithmetic_type = typename output_accessor::arithmetic_type;
    const auto* row_end_ptrs = row_ptrs + 1;
    const auto nnz = row_ptrs[num_rows];
    const IndexType num_merge_items = num_rows + nnz;
    const auto block_items = spmv_block_size * items_per_thread;

    const IndexType diagonal =
        min(IndexType(block_items * item_ct1.get_group(2)), num_merge_items);
    const IndexType diagonal_end = min(diagonal + block_items, num_merge_items);
    IndexType block_start_x;
    IndexType block_start_y;
    IndexType end_x;
    IndexType end_y;
    merge_path_search(diagonal, num_rows, nnz, row_end_ptrs, zero<IndexType>(),
                      &block_start_x, &block_start_y);
    merge_path_search(diagonal_end, num_rows, nnz, row_end_ptrs,
                      zero<IndexType>(), &end_x, &end_y);
    const IndexType block_num_rows = end_x - block_start_x;
    const IndexType block_num_nonzeros = end_y - block_start_y;
    for (int i = item_ct1.get_local_id(2);
         i < block_num_rows && block_start_x + i < num_rows;
         i += spmv_block_size) {
        shared_row_ptrs[i] = row_end_ptrs[block_start_x + i];
    }
    group::this_thread_block(item_ct1).sync();

    IndexType start_x;
    IndexType start_y;
    merge_path_search(IndexType(items_per_thread * item_ct1.get_local_id(2)),
                      block_num_rows, block_num_nonzeros, shared_row_ptrs,
                      block_start_y, &start_x, &start_y);


    IndexType ind = block_start_y + start_y;
    IndexType row_i = block_start_x + start_x;
    auto value = zero<arithmetic_type>();
#pragma unroll
    for (IndexType i = 0; i < items_per_thread; i++) {
        if (row_i < num_rows) {
            if (start_x == block_num_rows || ind < shared_row_ptrs[start_x]) {
                value += val(ind) * b(col_idxs[ind], 0);
                ind++;
            } else {
                c(row_i, 0) = alpha_op(value) + beta_op(c(row_i, 0));
                start_x++;
                row_i++;
                value = zero<arithmetic_type>();
            }
        }
    }
    group::this_thread_block(item_ct1).sync();
    IndexType* tmp_ind = shared_row_ptrs;
    arithmetic_type* tmp_val =
        reinterpret_cast<arithmetic_type*>(shared_row_ptrs + spmv_block_size);
    tmp_val[item_ct1.get_local_id(2)] = value;
    tmp_ind[item_ct1.get_local_id(2)] = row_i;
    group::this_thread_block(item_ct1).sync();
    bool last = block_segment_scan_reverse(tmp_ind, tmp_val, item_ct1);
    if (item_ct1.get_local_id(2) == spmv_block_size - 1) {
        row_out[item_ct1.get_group(2)] = min(end_x, num_rows - 1);
        val_out[item_ct1.get_group(2)] = tmp_val[item_ct1.get_local_id(2)];
    } else if (last) {
        c(row_i, 0) += alpha_op(tmp_val[item_ct1.get_local_id(2)]);
    }
}

template <int items_per_thread, typename matrix_accessor,
          typename input_accessor, typename output_accessor, typename IndexType>
void abstract_merge_path_spmv(
    const IndexType num_rows, acc::range<matrix_accessor> val,
    const IndexType* __restrict__ col_idxs,
    const IndexType* __restrict__ row_ptrs, const IndexType* __restrict__ srow,
    acc::range<input_accessor> b, acc::range<output_accessor> c,
    IndexType* __restrict__ row_out,
    typename output_accessor::arithmetic_type* __restrict__ val_out,
    sycl::nd_item<3> item_ct1, IndexType* shared_row_ptrs)
{
    using type = typename output_accessor::arithmetic_type;
    merge_path_spmv<items_per_thread>(
        num_rows, val, col_idxs, row_ptrs, srow, b, c, row_out, val_out,
        [](const type& x) { return x; },
        [](const type& x) { return zero<type>(); }, item_ct1, shared_row_ptrs);
}

template <int items_per_thread, typename matrix_accessor,
          typename input_accessor, typename output_accessor, typename IndexType>
void abstract_merge_path_spmv(
    dim3 grid, dim3 block, size_type dynamic_shared_memory, sycl::queue* queue,
    const IndexType num_rows, acc::range<matrix_accessor> val,
    const IndexType* col_idxs, const IndexType* row_ptrs, const IndexType* srow,
    acc::range<input_accessor> b, acc::range<output_accessor> c,
    IndexType* row_out, typename output_accessor::arithmetic_type* val_out)
{
    queue->submit([&](sycl::handler& cgh) {
        sycl::accessor<IndexType, 1, sycl::access_mode::read_write,
                       sycl::access::target::local>
            shared_row_ptrs_acc_ct1(
                sycl::range<1>(spmv_block_size * items_per_thread), cgh);

        cgh.parallel_for(sycl_nd_range(grid, block),
                         [=](sycl::nd_item<3> item_ct1) {
                             abstract_merge_path_spmv<items_per_thread>(
                                 num_rows, val, col_idxs, row_ptrs, srow, b, c,
                                 row_out, val_out, item_ct1,
                                 static_cast<IndexType*>(
                                     shared_row_ptrs_acc_ct1.get_pointer()));
                         });
    });
}


template <int items_per_thread, typename matrix_accessor,
          typename input_accessor, typename output_accessor, typename IndexType>
void abstract_merge_path_spmv(
    const IndexType num_rows,
    const typename matrix_accessor::storage_type* __restrict__ alpha,
    acc::range<matrix_accessor> val, const IndexType* __restrict__ col_idxs,
    const IndexType* __restrict__ row_ptrs, const IndexType* __restrict__ srow,
    acc::range<input_accessor> b,
    const typename output_accessor::storage_type* __restrict__ beta,
    acc::range<output_accessor> c, IndexType* __restrict__ row_out,
    typename output_accessor::arithmetic_type* __restrict__ val_out,
    sycl::nd_item<3> item_ct1, IndexType* shared_row_ptrs)
{
    using type = typename output_accessor::arithmetic_type;
    const type alpha_val = alpha[0];
    const type beta_val = beta[0];
    merge_path_spmv<items_per_thread>(
        num_rows, val, col_idxs, row_ptrs, srow, b, c, row_out, val_out,
        [&alpha_val](const type& x) { return alpha_val * x; },
        [&beta_val](const type& x) { return beta_val * x; }, item_ct1,
        shared_row_ptrs);
}

template <int items_per_thread, typename matrix_accessor,
          typename input_accessor, typename output_accessor, typename IndexType>
void abstract_merge_path_spmv(
    dim3 grid, dim3 block, size_type dynamic_shared_memory, sycl::queue* queue,
    const IndexType num_rows,
    const typename matrix_accessor::storage_type* alpha,
    acc::range<matrix_accessor> val, const IndexType* col_idxs,
    const IndexType* row_ptrs, const IndexType* srow,
    acc::range<input_accessor> b,
    const typename output_accessor::storage_type* beta,
    acc::range<output_accessor> c, IndexType* row_out,
    typename output_accessor::arithmetic_type* val_out)
{
    queue->submit([&](sycl::handler& cgh) {
        sycl::accessor<IndexType, 1, sycl::access_mode::read_write,
                       sycl::access::target::local>
            shared_row_ptrs_acc_ct1(
                sycl::range<1>(spmv_block_size * items_per_thread), cgh);

        cgh.parallel_for(sycl_nd_range(grid, block),
                         [=](sycl::nd_item<3> item_ct1) {
                             abstract_merge_path_spmv<items_per_thread>(
                                 num_rows, alpha, val, col_idxs, row_ptrs, srow,
                                 b, beta, c, row_out, val_out, item_ct1,
                                 static_cast<IndexType*>(
                                     shared_row_ptrs_acc_ct1.get_pointer()));
                         });
    });
}


template <typename arithmetic_type, typename IndexType,
          typename output_accessor>
void abstract_reduce(
    const IndexType nwarps, const arithmetic_type* __restrict__ last_val,
    const IndexType* __restrict__ last_row, acc::range<output_accessor> c,
    sycl::nd_item<3> item_ct1,
    uninitialized_array<IndexType, spmv_block_size>& tmp_ind,
    uninitialized_array<arithmetic_type, spmv_block_size>& tmp_val)
{
    merge_path_reduce(
        nwarps, last_val, last_row, c,
        [](const arithmetic_type& x) { return x; }, item_ct1, tmp_ind, tmp_val);
}

template <typename arithmetic_type, typename IndexType,
          typename output_accessor>
void abstract_reduce(dim3 grid, dim3 block, size_type dynamic_shared_memory,
                     sycl::queue* queue, const IndexType nwarps,
                     const arithmetic_type* __restrict__ last_val,
                     const IndexType* __restrict__ last_row,
                     acc::range<output_accessor> c)
{
    queue->submit([&](sycl::handler& cgh) {
        sycl::accessor<uninitialized_array<IndexType, spmv_block_size>, 0,
                       sycl::access_mode::read_write,
                       sycl::access::target::local>
            tmp_ind_acc_ct1(cgh);
        sycl::accessor<uninitialized_array<arithmetic_type, spmv_block_size>, 0,
                       sycl::access_mode::read_write,
                       sycl::access::target::local>
            tmp_val_acc_ct1(cgh);

        cgh.parallel_for(
            sycl_nd_range(grid, block), [=](sycl::nd_item<3> item_ct1) {
                abstract_reduce(nwarps, last_val, last_row, c, item_ct1,
                                *tmp_ind_acc_ct1.get_pointer(),
                                *tmp_val_acc_ct1.get_pointer());
            });
    });
}


template <typename arithmetic_type, typename MatrixValueType,
          typename IndexType, typename output_accessor>
void abstract_reduce(
    const IndexType nwarps, const arithmetic_type* __restrict__ last_val,
    const IndexType* __restrict__ last_row,
    const MatrixValueType* __restrict__ alpha, acc::range<output_accessor> c,
    sycl::nd_item<3> item_ct1,
    uninitialized_array<IndexType, spmv_block_size>& tmp_ind,
    uninitialized_array<arithmetic_type, spmv_block_size>& tmp_val)
{
    const arithmetic_type alpha_val = alpha[0];
    merge_path_reduce(
        nwarps, last_val, last_row, c,
        [&alpha_val](const arithmetic_type& x) { return alpha_val * x; },
        item_ct1, tmp_ind, tmp_val);
}

template <typename arithmetic_type, typename MatrixValueType,
          typename IndexType, typename output_accessor>
void abstract_reduce(dim3 grid, dim3 block, size_type dynamic_shared_memory,
                     sycl::queue* queue, const IndexType nwarps,
                     const arithmetic_type* last_val, const IndexType* last_row,
                     const MatrixValueType* alpha,
                     acc::range<output_accessor> c)
{
    queue->submit([&](sycl::handler& cgh) {
        sycl::accessor<uninitialized_array<IndexType, spmv_block_size>, 0,
                       sycl::access_mode::read_write,
                       sycl::access::target::local>
            tmp_ind_acc_ct1(cgh);
        sycl::accessor<uninitialized_array<arithmetic_type, spmv_block_size>, 0,
                       sycl::access_mode::read_write,
                       sycl::access::target::local>
            tmp_val_acc_ct1(cgh);

        cgh.parallel_for(
            sycl_nd_range(grid, block), [=](sycl::nd_item<3> item_ct1) {
                abstract_reduce(nwarps, last_val, last_row, alpha, c, item_ct1,
                                *tmp_ind_acc_ct1.get_pointer(),
                                *tmp_val_acc_ct1.get_pointer());
            });
    });
}


template <size_type subgroup_size, typename matrix_accessor,
          typename input_accessor, typename output_accessor, typename IndexType,
          typename Closure>
void device_classical_spmv(const size_type num_rows,
                           acc::range<matrix_accessor> val,
                           const IndexType* __restrict__ col_idxs,
                           const IndexType* __restrict__ row_ptrs,
                           acc::range<input_accessor> b,
                           acc::range<output_accessor> c, Closure scale,
                           sycl::nd_item<3> item_ct1)
{
    using arithmetic_type = typename output_accessor::arithmetic_type;
    auto subgroup_tile = group::tiled_partition<subgroup_size>(
        group::this_thread_block(item_ct1));
    const auto subrow = thread::get_subwarp_num_flat<subgroup_size>(item_ct1);
    const auto subid = subgroup_tile.thread_rank();
    const auto column_id = item_ct1.get_group(1);
    auto row = thread::get_subwarp_id_flat<subgroup_size>(item_ct1);
    for (; row < num_rows; row += subrow) {
        const auto ind_end = row_ptrs[row + 1];
        auto temp_val = zero<arithmetic_type>();
        for (auto ind = row_ptrs[row] + subid; ind < ind_end;
             ind += subgroup_size) {
            temp_val += val(ind) * b(col_idxs[ind], column_id);
        }
        auto subgroup_result = ::gko::kernels::dpcpp::reduce(
            subgroup_tile, temp_val,
            [](const arithmetic_type& a, const arithmetic_type& b) {
                return a + b;
            });
        // TODO: check the barrier
        subgroup_tile.sync();
        if (subid == 0) {
            c(row, column_id) = scale(subgroup_result, c(row, column_id));
        }
    }
}


template <size_type subgroup_size, typename matrix_accessor,
          typename input_accessor, typename output_accessor, typename IndexType>
void abstract_classical_spmv(const size_type num_rows,
                             acc::range<matrix_accessor> val,
                             const IndexType* __restrict__ col_idxs,
                             const IndexType* __restrict__ row_ptrs,
                             acc::range<input_accessor> b,
                             acc::range<output_accessor> c,
                             sycl::nd_item<3> item_ct1)
{
    using type = typename output_accessor::arithmetic_type;
    device_classical_spmv<subgroup_size>(
        num_rows, val, col_idxs, row_ptrs, b, c,
        [](const type& x, const type& y) { return x; }, item_ct1);
}

template <size_type subgroup_size, typename matrix_accessor,
          typename input_accessor, typename output_accessor, typename IndexType>
void abstract_classical_spmv(
    dim3 grid, dim3 block, size_type dynamic_shared_memory, sycl::queue* queue,
    const size_type num_rows, acc::range<matrix_accessor> val,
    const IndexType* col_idxs, const IndexType* row_ptrs,
    acc::range<input_accessor> b, acc::range<output_accessor> c)
{
    if (subgroup_size > 1) {
        queue->submit([&](sycl::handler& cgh) {
            cgh.parallel_for(sycl_nd_range(grid, block),
                             [=](sycl::nd_item<3> item_ct1)
                                 [[sycl::reqd_sub_group_size(subgroup_size)]] {
                                     abstract_classical_spmv<subgroup_size>(
                                         num_rows, val, col_idxs, row_ptrs, b,
                                         c, item_ct1);
                                 });
        });
    } else {
        queue->submit([&](sycl::handler& cgh) {
            cgh.parallel_for(
                sycl_nd_range(grid, block), [=](sycl::nd_item<3> item_ct1) {
                    abstract_classical_spmv<subgroup_size>(
                        num_rows, val, col_idxs, row_ptrs, b, c, item_ct1);
                });
        });
    }
}


template <size_type subgroup_size, typename matrix_accessor,
          typename input_accessor, typename output_accessor, typename IndexType>
void abstract_classical_spmv(
    const size_type num_rows,
    const typename matrix_accessor::storage_type* __restrict__ alpha,
    acc::range<matrix_accessor> val, const IndexType* __restrict__ col_idxs,
    const IndexType* __restrict__ row_ptrs, acc::range<input_accessor> b,
    const typename output_accessor::storage_type* __restrict__ beta,
    acc::range<output_accessor> c, sycl::nd_item<3> item_ct1)
{
    using type = typename output_accessor::arithmetic_type;
    const type alpha_val = alpha[0];
    const type beta_val = beta[0];
    device_classical_spmv<subgroup_size>(
        num_rows, val, col_idxs, row_ptrs, b, c,
        [&alpha_val, &beta_val](const type& x, const type& y) {
            return alpha_val * x + beta_val * y;
        },
        item_ct1);
}

template <size_type subgroup_size, typename matrix_accessor,
          typename input_accessor, typename output_accessor, typename IndexType>
void abstract_classical_spmv(
    dim3 grid, dim3 block, size_type dynamic_shared_memory, sycl::queue* queue,
    const size_type num_rows,
    const typename matrix_accessor::storage_type* alpha,
    acc::range<matrix_accessor> val, const IndexType* col_idxs,
    const IndexType* row_ptrs, acc::range<input_accessor> b,
    const typename output_accessor::storage_type* beta,
    acc::range<output_accessor> c)
{
    if (subgroup_size > 1) {
        queue->submit([&](sycl::handler& cgh) {
            cgh.parallel_for(sycl_nd_range(grid, block),
                             [=](sycl::nd_item<3> item_ct1)
                                 [[sycl::reqd_sub_group_size(subgroup_size)]] {
                                     abstract_classical_spmv<subgroup_size>(
                                         num_rows, alpha, val, col_idxs,
                                         row_ptrs, b, beta, c, item_ct1);
                                 });
        });
    } else {
        queue->submit([&](sycl::handler& cgh) {
            cgh.parallel_for(sycl_nd_range(grid, block),
                             [=](sycl::nd_item<3> item_ct1) {
                                 abstract_classical_spmv<subgroup_size>(
                                     num_rows, alpha, val, col_idxs, row_ptrs,
                                     b, beta, c, item_ct1);
                             });
        });
    }
}


template <typename ValueType, typename IndexType>
void fill_in_dense(size_type num_rows, const IndexType* __restrict__ row_ptrs,
                   const IndexType* __restrict__ col_idxs,
                   const ValueType* __restrict__ values, size_type stride,
                   ValueType* __restrict__ result, sycl::nd_item<3> item_ct1)
{
    const auto tidx = thread::get_thread_id_flat(item_ct1);
    if (tidx < num_rows) {
        for (auto i = row_ptrs[tidx]; i < row_ptrs[tidx + 1]; i++) {
            result[stride * tidx + col_idxs[i]] = values[i];
        }
    }
}

GKO_ENABLE_DEFAULT_HOST(fill_in_dense, fill_in_dense);


template <typename IndexType>
void check_unsorted(const IndexType* __restrict__ row_ptrs,
                    const IndexType* __restrict__ col_idxs, IndexType num_rows,
                    bool* flag, sycl::nd_item<3> item_ct1, bool* sh_flag)
{
    auto block = group::this_thread_block(item_ct1);
    if (block.thread_rank() == 0) {
        *sh_flag = *flag;
    }
    block.sync();

    auto row = thread::get_thread_id_flat<IndexType>(item_ct1);
    if (row >= num_rows) {
        return;
    }

    // fail early
    if ((*sh_flag)) {
        for (auto nz = row_ptrs[row]; nz < row_ptrs[row + 1] - 1; ++nz) {
            if (col_idxs[nz] > col_idxs[nz + 1]) {
                *flag = false;
                *sh_flag = false;
                return;
            }
        }
    }
}

template <typename IndexType>
void check_unsorted(dim3 grid, dim3 block, size_type dynamic_shared_memory,
                    sycl::queue* queue, const IndexType* row_ptrs,
                    const IndexType* col_idxs, IndexType num_rows, bool* flag)
{
    queue->submit([&](sycl::handler& cgh) {
        sycl::accessor<bool, 0, sycl::access_mode::read_write,
                       sycl::access::target::local>
            sh_flag_acc_ct1(cgh);

        cgh.parallel_for(
            sycl_nd_range(grid, block), [=](sycl::nd_item<3> item_ct1) {
                check_unsorted(row_ptrs, col_idxs, num_rows, flag, item_ct1,
                               sh_flag_acc_ct1.get_pointer());
            });
    });
}


template <typename ValueType, typename IndexType>
void extract_diagonal(size_type diag_size, size_type nnz,
                      const ValueType* __restrict__ orig_values,
                      const IndexType* __restrict__ orig_row_ptrs,
                      const IndexType* __restrict__ orig_col_idxs,
                      ValueType* __restrict__ diag, sycl::nd_item<3> item_ct1)
{
    constexpr auto warp_size = config::warp_size;
    const auto row = thread::get_subwarp_id_flat<warp_size>(item_ct1);
    const auto local_tidx = item_ct1.get_local_id(2) % warp_size;

    if (row < diag_size) {
        for (size_type i = local_tidx;
             i < orig_row_ptrs[row + 1] - orig_row_ptrs[row]; i += warp_size) {
            const auto orig_idx = i + orig_row_ptrs[row];
            if (orig_idx < nnz) {
                if (orig_col_idxs[orig_idx] == row) {
                    diag[row] = orig_values[orig_idx];
                    return;
                }
            }
        }
    }
}

GKO_ENABLE_DEFAULT_HOST(extract_diagonal, extract_diagonal);


}  // namespace kernel


template <typename IndexType>
void row_ptr_permute_kernel(size_type num_rows,
                            const IndexType* __restrict__ permutation,
                            const IndexType* __restrict__ in_row_ptrs,
                            IndexType* __restrict__ out_nnz,
                            sycl::nd_item<3> item_ct1)
{
    auto tid = thread::get_thread_id_flat(item_ct1);
    if (tid >= num_rows) {
        return;
    }
    auto in_row = permutation[tid];
    auto out_row = tid;
    out_nnz[out_row] = in_row_ptrs[in_row + 1] - in_row_ptrs[in_row];
}

GKO_ENABLE_DEFAULT_HOST(row_ptr_permute_kernel, row_ptr_permute_kernel);


template <typename IndexType>
void inv_row_ptr_permute_kernel(size_type num_rows,
                                const IndexType* __restrict__ permutation,
                                const IndexType* __restrict__ in_row_ptrs,
                                IndexType* __restrict__ out_nnz,
                                sycl::nd_item<3> item_ct1)
{
    auto tid = thread::get_thread_id_flat(item_ct1);
    if (tid >= num_rows) {
        return;
    }
    auto in_row = tid;
    auto out_row = permutation[tid];
    out_nnz[out_row] = in_row_ptrs[in_row + 1] - in_row_ptrs[in_row];
}

GKO_ENABLE_DEFAULT_HOST(inv_row_ptr_permute_kernel, inv_row_ptr_permute_kernel);


template <int subgroup_size, typename ValueType, typename IndexType>
void row_permute_kernel(size_type num_rows,
                        const IndexType* __restrict__ permutation,
                        const IndexType* __restrict__ in_row_ptrs,
                        const IndexType* __restrict__ in_cols,
                        const ValueType* __restrict__ in_vals,
                        const IndexType* __restrict__ out_row_ptrs,
                        IndexType* __restrict__ out_cols,
                        ValueType* __restrict__ out_vals,
                        sycl::nd_item<3> item_ct1)
{
    auto tid = thread::get_subwarp_id_flat<subgroup_size>(item_ct1);
    if (tid >= num_rows) {
        return;
    }
    auto lane = item_ct1.get_local_id(2) % subgroup_size;
    auto in_row = permutation[tid];
    auto out_row = tid;
    auto in_begin = in_row_ptrs[in_row];
    auto in_size = in_row_ptrs[in_row + 1] - in_begin;
    auto out_begin = out_row_ptrs[out_row];
    for (IndexType i = lane; i < in_size; i += subgroup_size) {
        out_cols[out_begin + i] = in_cols[in_begin + i];
        out_vals[out_begin + i] = in_vals[in_begin + i];
    }
}

template <int subgroup_size, typename ValueType, typename IndexType>
void row_permute_kernel(dim3 grid, dim3 block, size_type dynamic_shared_memory,
                        sycl::queue* queue, size_type num_rows,
                        const IndexType* permutation,
                        const IndexType* in_row_ptrs, const IndexType* in_cols,
                        const ValueType* in_vals, const IndexType* out_row_ptrs,
                        IndexType* out_cols, ValueType* out_vals)
{
    queue->submit([&](sycl::handler& cgh) {
        cgh.parallel_for(
            sycl_nd_range(grid, block), [=](sycl::nd_item<3> item_ct1) {
                row_permute_kernel<subgroup_size>(
                    num_rows, permutation, in_row_ptrs, in_cols, in_vals,
                    out_row_ptrs, out_cols, out_vals, item_ct1);
            });
    });
}


template <int subgroup_size, typename ValueType, typename IndexType>
void inv_row_permute_kernel(size_type num_rows,
                            const IndexType* __restrict__ permutation,
                            const IndexType* __restrict__ in_row_ptrs,
                            const IndexType* __restrict__ in_cols,
                            const ValueType* __restrict__ in_vals,
                            const IndexType* __restrict__ out_row_ptrs,
                            IndexType* __restrict__ out_cols,
                            ValueType* __restrict__ out_vals,
                            sycl::nd_item<3> item_ct1)
{
    auto tid = thread::get_subwarp_id_flat<subgroup_size>(item_ct1);
    if (tid >= num_rows) {
        return;
    }
    auto lane = item_ct1.get_local_id(2) % subgroup_size;
    auto in_row = tid;
    auto out_row = permutation[tid];
    auto in_begin = in_row_ptrs[in_row];
    auto in_size = in_row_ptrs[in_row + 1] - in_begin;
    auto out_begin = out_row_ptrs[out_row];
    for (IndexType i = lane; i < in_size; i += subgroup_size) {
        out_cols[out_begin + i] = in_cols[in_begin + i];
        out_vals[out_begin + i] = in_vals[in_begin + i];
    }
}

template <int subgroup_size, typename ValueType, typename IndexType>
void inv_row_permute_kernel(dim3 grid, dim3 block,
                            size_type dynamic_shared_memory, sycl::queue* queue,
                            size_type num_rows, const IndexType* permutation,
                            const IndexType* in_row_ptrs,
                            const IndexType* in_cols, const ValueType* in_vals,
                            const IndexType* out_row_ptrs, IndexType* out_cols,
                            ValueType* out_vals)
{
    queue->submit([&](sycl::handler& cgh) {
        cgh.parallel_for(
            sycl_nd_range(grid, block), [=](sycl::nd_item<3> item_ct1) {
                inv_row_permute_kernel<subgroup_size>(
                    num_rows, permutation, in_row_ptrs, in_cols, in_vals,
                    out_row_ptrs, out_cols, out_vals, item_ct1);
            });
    });
}


template <int subgroup_size, typename ValueType, typename IndexType>
void inv_symm_permute_kernel(size_type num_rows,
                             const IndexType* __restrict__ permutation,
                             const IndexType* __restrict__ in_row_ptrs,
                             const IndexType* __restrict__ in_cols,
                             const ValueType* __restrict__ in_vals,
                             const IndexType* __restrict__ out_row_ptrs,
                             IndexType* __restrict__ out_cols,
                             ValueType* __restrict__ out_vals,
                             sycl::nd_item<3> item_ct1)
{
    auto tid = thread::get_subwarp_id_flat<subgroup_size>(item_ct1);
    if (tid >= num_rows) {
        return;
    }
    auto lane = item_ct1.get_local_id(2) % subgroup_size;
    auto in_row = tid;
    auto out_row = permutation[tid];
    auto in_begin = in_row_ptrs[in_row];
    auto in_size = in_row_ptrs[in_row + 1] - in_begin;
    auto out_begin = out_row_ptrs[out_row];
    for (IndexType i = lane; i < in_size; i += subgroup_size) {
        out_cols[out_begin + i] = permutation[in_cols[in_begin + i]];
        out_vals[out_begin + i] = in_vals[in_begin + i];
    }
}

template <int subgroup_size, typename ValueType, typename IndexType>
void inv_symm_permute_kernel(dim3 grid, dim3 block,
                             size_type dynamic_shared_memory,
                             sycl::queue* queue, size_type num_rows,
                             const IndexType* permutation,
                             const IndexType* in_row_ptrs,
                             const IndexType* in_cols, const ValueType* in_vals,
                             const IndexType* out_row_ptrs, IndexType* out_cols,
                             ValueType* out_vals)
{
    queue->submit([&](sycl::handler& cgh) {
        cgh.parallel_for(
            sycl_nd_range(grid, block), [=](sycl::nd_item<3> item_ct1) {
                inv_symm_permute_kernel<subgroup_size>(
                    num_rows, permutation, in_row_ptrs, in_cols, in_vals,
                    out_row_ptrs, out_cols, out_vals, item_ct1);
            });
    });
}

namespace host_kernel {


template <int items_per_thread, typename MatrixValueType,
          typename InputValueType, typename OutputValueType, typename IndexType>
void merge_path_spmv(syn::value_list<int, items_per_thread>,
                     std::shared_ptr<const DpcppExecutor> exec,
                     const matrix::Csr<MatrixValueType, IndexType>* a,
                     const matrix::Dense<InputValueType>* b,
                     matrix::Dense<OutputValueType>* c,
                     const matrix::Dense<MatrixValueType>* alpha = nullptr,
                     const matrix::Dense<OutputValueType>* beta = nullptr)
{
    using arithmetic_type =
        highest_precision<InputValueType, OutputValueType, MatrixValueType>;
    const IndexType total = a->get_size()[0] + a->get_num_stored_elements();
    const IndexType grid_num =
        ceildiv(total, spmv_block_size * items_per_thread);
    const dim3 grid = grid_num;
    const dim3 block = spmv_block_size;
    // TODO: workspace?
    array<IndexType> row_out(exec, grid_num);
    // TODO: should we store the value in arithmetic_type or output_type?
    array<arithmetic_type> val_out(exec, grid_num);

    const auto a_vals =
        acc::helper::build_const_rrm_accessor<arithmetic_type>(a);

    for (IndexType column_id = 0; column_id < b->get_size()[1]; column_id++) {
        const auto column_span =
            acc::index_span(static_cast<acc::size_type>(column_id),
                            static_cast<acc::size_type>(column_id + 1));
        const auto b_vals =
            acc::helper::build_const_rrm_accessor<arithmetic_type>(b,
                                                                   column_span);
        auto c_vals =
            acc::helper::build_rrm_accessor<arithmetic_type>(c, column_span);
        if (alpha == nullptr && beta == nullptr) {
            if (grid_num > 0) {
                csr::kernel::abstract_merge_path_spmv<items_per_thread>(
                    grid, block, 0, exec->get_queue(),
                    static_cast<IndexType>(a->get_size()[0]), a_vals,
                    a->get_const_col_idxs(), a->get_const_row_ptrs(),
                    a->get_const_srow(), b_vals, c_vals, row_out.get_data(),
                    val_out.get_data());
            }
            csr::kernel::abstract_reduce(
                1, spmv_block_size, 0, exec->get_queue(), grid_num,
                val_out.get_data(), row_out.get_data(), c_vals);

        } else if (alpha != nullptr && beta != nullptr) {
            if (grid_num > 0) {
                csr::kernel::abstract_merge_path_spmv<items_per_thread>(
                    grid, block, 0, exec->get_queue(),
                    static_cast<IndexType>(a->get_size()[0]),
                    alpha->get_const_values(), a_vals, a->get_const_col_idxs(),
                    a->get_const_row_ptrs(), a->get_const_srow(), b_vals,
                    beta->get_const_values(), c_vals, row_out.get_data(),
                    val_out.get_data());
            }
            csr::kernel::abstract_reduce(1, spmv_block_size, 0,
                                         exec->get_queue(), grid_num,
                                         val_out.get_data(), row_out.get_data(),
                                         alpha->get_const_values(), c_vals);
        } else {
            GKO_KERNEL_NOT_FOUND;
        }
    }
}

GKO_ENABLE_IMPLEMENTATION_SELECTION(select_merge_path_spmv, merge_path_spmv);


template <typename ValueType, typename IndexType>
int compute_items_per_thread(std::shared_ptr<const DpcppExecutor> exec)
{
    int num_item = 6;
    // Ensure that the following is satisfied:
    // sizeof(IndexType) + sizeof(ValueType)
    // <= items_per_thread * sizeof(IndexType)
    constexpr int minimal_num =
        ceildiv(sizeof(IndexType) + sizeof(ValueType), sizeof(IndexType));
    int items_per_thread = num_item * 4 / sizeof(IndexType);
    return std::max(minimal_num, items_per_thread);
}


template <int subgroup_size, typename MatrixValueType, typename InputValueType,
          typename OutputValueType, typename IndexType>
void classical_spmv(syn::value_list<int, subgroup_size>,
                    std::shared_ptr<const DpcppExecutor> exec,
                    const matrix::Csr<MatrixValueType, IndexType>* a,
                    const matrix::Dense<InputValueType>* b,
                    matrix::Dense<OutputValueType>* c,
                    const matrix::Dense<MatrixValueType>* alpha = nullptr,
                    const matrix::Dense<OutputValueType>* beta = nullptr)
{
    using arithmetic_type =
        highest_precision<InputValueType, OutputValueType, MatrixValueType>;

    const auto num_subgroup =
        exec->get_num_subgroups() * classical_oversubscription;
    const auto nsg_in_group = spmv_block_size / subgroup_size;
    const auto gridx =
        std::min(ceildiv(a->get_size()[0], spmv_block_size / subgroup_size),
                 int64(num_subgroup / nsg_in_group));
    const dim3 grid(gridx, b->get_size()[1]);
    const dim3 block(spmv_block_size);

    const auto a_vals =
        acc::helper::build_const_rrm_accessor<arithmetic_type>(a);
    const auto b_vals =
        acc::helper::build_const_rrm_accessor<arithmetic_type>(b);
    auto c_vals = acc::helper::build_rrm_accessor<arithmetic_type>(c);
    if (alpha == nullptr && beta == nullptr) {
        if (grid.x > 0 && grid.y > 0) {
            kernel::abstract_classical_spmv<subgroup_size>(
                grid, block, 0, exec->get_queue(), a->get_size()[0], a_vals,
                a->get_const_col_idxs(), a->get_const_row_ptrs(), b_vals,
                c_vals);
        }
    } else if (alpha != nullptr && beta != nullptr) {
        if (grid.x > 0 && grid.y > 0) {
            kernel::abstract_classical_spmv<subgroup_size>(
                grid, block, 0, exec->get_queue(), a->get_size()[0],
                alpha->get_const_values(), a_vals, a->get_const_col_idxs(),
                a->get_const_row_ptrs(), b_vals, beta->get_const_values(),
                c_vals);
        }
    } else {
        GKO_KERNEL_NOT_FOUND;
    }
}

GKO_ENABLE_IMPLEMENTATION_SELECTION(select_classical_spmv, classical_spmv);


template <typename MatrixValueType, typename InputValueType,
          typename OutputValueType, typename IndexType>
void load_balance_spmv(std::shared_ptr<const DpcppExecutor> exec,
                       const matrix::Csr<MatrixValueType, IndexType>* a,
                       const matrix::Dense<InputValueType>* b,
                       matrix::Dense<OutputValueType>* c,
                       const matrix::Dense<MatrixValueType>* alpha = nullptr,
                       const matrix::Dense<OutputValueType>* beta = nullptr)
{
    using arithmetic_type =
        highest_precision<InputValueType, OutputValueType, MatrixValueType>;

    if (beta) {
        dense::scale(exec, beta, c);
    } else {
        dense::fill(exec, c, zero<OutputValueType>());
    }
    const IndexType nwarps = a->get_num_srow_elements();
    if (nwarps > 0) {
        const dim3 csr_block(config::warp_size, warps_in_block, 1);
        const dim3 csr_grid(ceildiv(nwarps, warps_in_block), b->get_size()[1]);
        const auto a_vals =
            acc::helper::build_const_rrm_accessor<arithmetic_type>(a);
        const auto b_vals =
            acc::helper::build_const_rrm_accessor<arithmetic_type>(b);
        auto c_vals = acc::helper::build_rrm_accessor<arithmetic_type>(c);
        if (alpha) {
            if (csr_grid.x > 0 && csr_grid.y > 0) {
                csr::kernel::abstract_spmv(
                    csr_grid, csr_block, 0, exec->get_queue(), nwarps,
                    static_cast<IndexType>(a->get_size()[0]),
                    alpha->get_const_values(), a_vals, a->get_const_col_idxs(),
                    a->get_const_row_ptrs(), a->get_const_srow(), b_vals,
                    c_vals);
            }
        } else {
            if (csr_grid.x > 0 && csr_grid.y > 0) {
                csr::kernel::abstract_spmv(
                    csr_grid, csr_block, 0, exec->get_queue(), nwarps,
                    static_cast<IndexType>(a->get_size()[0]), a_vals,
                    a->get_const_col_idxs(), a->get_const_row_ptrs(),
                    a->get_const_srow(), b_vals, c_vals);
            }
        }
    }
}


template <typename ValueType, typename IndexType>
bool try_general_sparselib_spmv(std::shared_ptr<const DpcppExecutor> exec,
                                const ValueType host_alpha,
                                const matrix::Csr<ValueType, IndexType>* a,
                                const matrix::Dense<ValueType>* b,
                                const ValueType host_beta,
                                matrix::Dense<ValueType>* c)
{
    bool try_sparselib = !is_complex<ValueType>();
    if (try_sparselib) {
        oneapi::mkl::sparse::matrix_handle_t mat_handle;
        oneapi::mkl::sparse::init_matrix_handle(&mat_handle);
        oneapi::mkl::sparse::set_csr_data(
            mat_handle, IndexType(a->get_size()[0]),
            IndexType(a->get_size()[1]), oneapi::mkl::index_base::zero,
            const_cast<IndexType*>(a->get_const_row_ptrs()),
            const_cast<IndexType*>(a->get_const_col_idxs()),
            const_cast<ValueType*>(a->get_const_values()));
        if (b->get_size()[1] == 1 && b->get_stride() == 1) {
            oneapi::mkl::sparse::gemv(
                *exec->get_queue(), oneapi::mkl::transpose::nontrans,
                host_alpha, mat_handle,
                const_cast<ValueType*>(b->get_const_values()), host_beta,
                c->get_values());
        } else {
            oneapi::mkl::sparse::gemm(
                *exec->get_queue(), oneapi::mkl::layout::row_major,
                oneapi::mkl::transpose::nontrans,
                oneapi::mkl::transpose::nontrans, host_alpha, mat_handle,
                const_cast<ValueType*>(b->get_const_values()), b->get_size()[1],
                b->get_stride(), host_beta, c->get_values(), c->get_stride());
        }
        oneapi::mkl::sparse::release_matrix_handle(&mat_handle);
    }
    return try_sparselib;
}


template <typename MatrixValueType, typename InputValueType,
          typename OutputValueType, typename IndexType,
          typename = std::enable_if_t<
              !std::is_same<MatrixValueType, InputValueType>::value ||
              !std::is_same<MatrixValueType, OutputValueType>::value>>
bool try_sparselib_spmv(std::shared_ptr<const DpcppExecutor> exec,
                        const matrix::Csr<MatrixValueType, IndexType>* a,
                        const matrix::Dense<InputValueType>* b,
                        matrix::Dense<OutputValueType>* c,
                        const matrix::Dense<MatrixValueType>* alpha = nullptr,
                        const matrix::Dense<OutputValueType>* beta = nullptr)
{
    // TODO: support sparselib mixed
    return false;
}

template <typename ValueType, typename IndexType>
bool try_sparselib_spmv(std::shared_ptr<const DpcppExecutor> exec,
                        const matrix::Csr<ValueType, IndexType>* a,
                        const matrix::Dense<ValueType>* b,
                        matrix::Dense<ValueType>* c,
                        const matrix::Dense<ValueType>* alpha = nullptr,
                        const matrix::Dense<ValueType>* beta = nullptr)
{
    // onemkl only supports host scalar
    if (alpha) {
        return try_general_sparselib_spmv(
            exec, exec->copy_val_to_host(alpha->get_const_values()), a, b,
            exec->copy_val_to_host(beta->get_const_values()), c);
    } else {
        return try_general_sparselib_spmv(exec, one<ValueType>(), a, b,
                                          zero<ValueType>(), c);
    }
}


}  // namespace host_kernel


template <typename MatrixValueType, typename InputValueType,
          typename OutputValueType, typename IndexType>
void spmv(std::shared_ptr<const DpcppExecutor> exec,
          const matrix::Csr<MatrixValueType, IndexType>* a,
          const matrix::Dense<InputValueType>* b,
          matrix::Dense<OutputValueType>* c)
{
    if (c->get_size()[0] == 0 || c->get_size()[1] == 0) {
        // empty output: nothing to do
        return;
    }
    if (b->get_size()[0] == 0 || a->get_num_stored_elements() == 0) {
        // empty input: zero output
        dense::fill(exec, c, zero<OutputValueType>());
        return;
    }
    if (a->get_strategy()->get_name() == "load_balance") {
        host_kernel::load_balance_spmv(exec, a, b, c);
    } else if (a->get_strategy()->get_name() == "merge_path") {
        using arithmetic_type =
            highest_precision<InputValueType, OutputValueType, MatrixValueType>;
        int items_per_thread =
            host_kernel::compute_items_per_thread<arithmetic_type, IndexType>(
                exec);
        host_kernel::select_merge_path_spmv(
            compiled_kernels(),
            [&items_per_thread](int compiled_info) {
                return items_per_thread == compiled_info;
            },
            syn::value_list<int>(), syn::type_list<>(), exec, a, b, c);
    } else {
        bool use_classical = true;
        if (a->get_strategy()->get_name() == "sparselib" ||
            a->get_strategy()->get_name() == "cusparse") {
            use_classical = !host_kernel::try_sparselib_spmv(exec, a, b, c);
        }
        if (use_classical) {
            IndexType max_length_per_row = 0;
            using Tcsr = matrix::Csr<MatrixValueType, IndexType>;
            if (auto strategy =
                    std::dynamic_pointer_cast<const typename Tcsr::classical>(
                        a->get_strategy())) {
                max_length_per_row = strategy->get_max_length_per_row();
            } else if (auto strategy = std::dynamic_pointer_cast<
                           const typename Tcsr::automatical>(
                           a->get_strategy())) {
                max_length_per_row = strategy->get_max_length_per_row();
            } else {
                // as a fall-back: use average row length, at least 1
                max_length_per_row = a->get_num_stored_elements() /
                                     std::max<size_type>(a->get_size()[0], 1);
            }
            max_length_per_row = std::max<size_type>(max_length_per_row, 1);
            host_kernel::select_classical_spmv(
                classical_kernels(),
                [&max_length_per_row](int compiled_info) {
                    return max_length_per_row >= compiled_info;
                },
                syn::value_list<int>(), syn::type_list<>(), exec, a, b, c);
        }
    }
}

GKO_INSTANTIATE_FOR_EACH_MIXED_VALUE_AND_INDEX_TYPE(
    GKO_DECLARE_CSR_SPMV_KERNEL);


template <typename MatrixValueType, typename InputValueType,
          typename OutputValueType, typename IndexType>
void advanced_spmv(std::shared_ptr<const DpcppExecutor> exec,
                   const matrix::Dense<MatrixValueType>* alpha,
                   const matrix::Csr<MatrixValueType, IndexType>* a,
                   const matrix::Dense<InputValueType>* b,
                   const matrix::Dense<OutputValueType>* beta,
                   matrix::Dense<OutputValueType>* c)
{
    if (c->get_size()[0] == 0 || c->get_size()[1] == 0) {
        // empty output: nothing to do
        return;
    }
    if (b->get_size()[0] == 0 || a->get_num_stored_elements() == 0) {
        // empty input: scale output
        dense::scale(exec, beta, c);
        return;
    }
    if (a->get_strategy()->get_name() == "load_balance") {
        host_kernel::load_balance_spmv(exec, a, b, c, alpha, beta);
    } else if (a->get_strategy()->get_name() == "merge_path") {
        using arithmetic_type =
            highest_precision<InputValueType, OutputValueType, MatrixValueType>;
        int items_per_thread =
            host_kernel::compute_items_per_thread<arithmetic_type, IndexType>(
                exec);
        host_kernel::select_merge_path_spmv(
            compiled_kernels(),
            [&items_per_thread](int compiled_info) {
                return items_per_thread == compiled_info;
            },
            syn::value_list<int>(), syn::type_list<>(), exec, a, b, c, alpha,
            beta);
    } else {
        bool use_classical = true;
        if (a->get_strategy()->get_name() == "sparselib" ||
            a->get_strategy()->get_name() == "cusparse") {
            use_classical =
                !host_kernel::try_sparselib_spmv(exec, a, b, c, alpha, beta);
        }
        if (use_classical) {
            IndexType max_length_per_row = 0;
            using Tcsr = matrix::Csr<MatrixValueType, IndexType>;
            if (auto strategy =
                    std::dynamic_pointer_cast<const typename Tcsr::classical>(
                        a->get_strategy())) {
                max_length_per_row = strategy->get_max_length_per_row();
            } else if (auto strategy = std::dynamic_pointer_cast<
                           const typename Tcsr::automatical>(
                           a->get_strategy())) {
                max_length_per_row = strategy->get_max_length_per_row();
            } else {
                // as a fall-back: use average row length, at least 1
                max_length_per_row = a->get_num_stored_elements() /
                                     std::max<size_type>(a->get_size()[0], 1);
            }
            max_length_per_row = std::max<size_type>(max_length_per_row, 1);
            host_kernel::select_classical_spmv(
                classical_kernels(),
                [&max_length_per_row](int compiled_info) {
                    return max_length_per_row >= compiled_info;
                },
                syn::value_list<int>(), syn::type_list<>(), exec, a, b, c,
                alpha, beta);
        }
    }
}

GKO_INSTANTIATE_FOR_EACH_MIXED_VALUE_AND_INDEX_TYPE(
    GKO_DECLARE_CSR_ADVANCED_SPMV_KERNEL);


namespace kernel {


template <typename IndexType>
void calc_nnz_in_span(const span row_span, const span col_span,
                      const IndexType* __restrict__ row_ptrs,
                      const IndexType* __restrict__ col_idxs,
                      IndexType* __restrict__ nnz_per_row,
                      sycl::nd_item<3> item_ct1)
{
    const auto tidx = thread::get_thread_id_flat(item_ct1) + row_span.begin;
    if (tidx < row_span.end) {
        nnz_per_row[tidx - row_span.begin] = zero<IndexType>();
        for (size_type col = row_ptrs[tidx]; col < row_ptrs[tidx + 1]; ++col) {
            if (col_idxs[col] >= col_span.begin &&
                col_idxs[col] < col_span.end) {
                nnz_per_row[tidx - row_span.begin]++;
            }
        }
    }
}

GKO_ENABLE_DEFAULT_HOST(calc_nnz_in_span, calc_nnz_in_span);


template <typename ValueType, typename IndexType>
void compute_submatrix_idxs_and_vals(size_type num_rows, size_type num_cols,
                                     size_type num_nnz, size_type row_offset,
                                     size_type col_offset,
                                     const IndexType* __restrict__ src_row_ptrs,
                                     const IndexType* __restrict__ src_col_idxs,
                                     const ValueType* __restrict__ src_values,
                                     const IndexType* __restrict__ res_row_ptrs,
                                     IndexType* __restrict__ res_col_idxs,
                                     ValueType* __restrict__ res_values,
                                     sycl::nd_item<3> item_ct1)
{
    const auto tidx = thread::get_thread_id_flat(item_ct1);
    if (tidx < num_rows) {
        size_type res_nnz = res_row_ptrs[tidx];
        for (size_type nnz = src_row_ptrs[row_offset + tidx];
             nnz < src_row_ptrs[row_offset + tidx + 1]; ++nnz) {
            if ((src_col_idxs[nnz] < (col_offset + num_cols) &&
                 src_col_idxs[nnz] >= col_offset)) {
                res_col_idxs[res_nnz] = src_col_idxs[nnz] - col_offset;
                res_values[res_nnz] = src_values[nnz];
                res_nnz++;
            }
        }
    }
}

GKO_ENABLE_DEFAULT_HOST(compute_submatrix_idxs_and_vals,
                        compute_submatrix_idxs_and_vals);


}  // namespace kernel


template <typename ValueType, typename IndexType>
void calculate_nonzeros_per_row_in_span(
    std::shared_ptr<const DefaultExecutor> exec,
    const matrix::Csr<ValueType, IndexType>* source, const span& row_span,
    const span& col_span, array<IndexType>* row_nnz)
{
    const auto num_rows = source->get_size()[0];
    auto row_ptrs = source->get_const_row_ptrs();
    auto col_idxs = source->get_const_col_idxs();
    auto grid_dim = ceildiv(row_span.length(), default_block_size);
    auto block_dim = default_block_size;

    kernel::calc_nnz_in_span(grid_dim, block_dim, 0, exec->get_queue(),
                             row_span, col_span, row_ptrs, col_idxs,
                             row_nnz->get_data());
}

GKO_INSTANTIATE_FOR_EACH_VALUE_AND_INDEX_TYPE(
    GKO_DECLARE_CSR_CALC_NNZ_PER_ROW_IN_SPAN_KERNEL);


template <typename ValueType, typename IndexType>
void calculate_nonzeros_per_row_in_index_set(
    std::shared_ptr<const DefaultExecutor> exec,
    const matrix::Csr<ValueType, IndexType>* source,
    const gko::index_set<IndexType>& row_index_set,
    const gko::index_set<IndexType>& col_index_set,
    IndexType* row_nnz) GKO_NOT_IMPLEMENTED;

GKO_INSTANTIATE_FOR_EACH_VALUE_AND_INDEX_TYPE(
    GKO_DECLARE_CSR_CALC_NNZ_PER_ROW_IN_INDEX_SET_KERNEL);


template <typename ValueType, typename IndexType>
void compute_submatrix(std::shared_ptr<const DefaultExecutor> exec,
                       const matrix::Csr<ValueType, IndexType>* source,
                       gko::span row_span, gko::span col_span,
                       matrix::Csr<ValueType, IndexType>* result)
{
    const auto row_offset = row_span.begin;
    const auto col_offset = col_span.begin;
    const auto num_rows = result->get_size()[0];
    const auto num_cols = result->get_size()[1];
    const auto row_ptrs = source->get_const_row_ptrs();

    const auto num_nnz = source->get_num_stored_elements();
    auto grid_dim = ceildiv(num_rows, default_block_size);
    auto block_dim = default_block_size;
    kernel::compute_submatrix_idxs_and_vals(
        grid_dim, block_dim, 0, exec->get_queue(), num_rows, num_cols, num_nnz,
        row_offset, col_offset, source->get_const_row_ptrs(),
        source->get_const_col_idxs(), source->get_const_values(),
        result->get_const_row_ptrs(), result->get_col_idxs(),
        result->get_values());
}

GKO_INSTANTIATE_FOR_EACH_VALUE_AND_INDEX_TYPE(
    GKO_DECLARE_CSR_COMPUTE_SUB_MATRIX_KERNEL);


template <typename ValueType, typename IndexType>
void compute_submatrix_from_index_set(
    std::shared_ptr<const DefaultExecutor> exec,
    const matrix::Csr<ValueType, IndexType>* source,
    const gko::index_set<IndexType>& row_index_set,
    const gko::index_set<IndexType>& col_index_set,
    matrix::Csr<ValueType, IndexType>* result) GKO_NOT_IMPLEMENTED;

GKO_INSTANTIATE_FOR_EACH_VALUE_AND_INDEX_TYPE(
    GKO_DECLARE_CSR_COMPUTE_SUB_MATRIX_FROM_INDEX_SET_KERNEL);


namespace {


/**
 * @internal
 *
 * Entry in a heap storing a column index and associated non-zero index
 * (and row end) from a matrix.
 *
 * @tparam ValueType  The value type for matrices.
 * @tparam IndexType  The index type for matrices.
 */
template <typename ValueType, typename IndexType>
struct col_heap_element {
    using value_type = ValueType;
    using index_type = IndexType;

    IndexType idx;
    IndexType end;
    IndexType col;

    ValueType val() const { return zero<ValueType>(); }

    col_heap_element(IndexType idx, IndexType end, IndexType col, ValueType)
        : idx{idx}, end{end}, col{col}
    {}
};


/**
 * @internal
 *
 * Entry in a heap storing an entry (value and column index) and associated
 * non-zero index (and row end) from a matrix.
 *
 * @tparam ValueType  The value type for matrices.
 * @tparam IndexType  The index type for matrices.
 */
template <typename ValueType, typename IndexType>
struct val_heap_element {
    using value_type = ValueType;
    using index_type = IndexType;

    IndexType idx;
    IndexType end;
    IndexType col;
    ValueType val_;

    ValueType val() const { return val_; }

    val_heap_element(IndexType idx, IndexType end, IndexType col, ValueType val)
        : idx{idx}, end{end}, col{col}, val_{val}
    {}
};


/**
 * @internal
 *
 * Restores the binary heap condition downwards from a given index.
 *
 * The heap condition is: col(child) >= col(parent)
 *
 * @param heap  a pointer to the array containing the heap elements.
 * @param idx  the index of the starting heap node that potentially
 *             violates the heap condition.
 * @param size  the number of elements in the heap.
 * @tparam HeapElement  the element type in the heap. See col_heap_element and
 *                      val_heap_element
 */
template <typename HeapElement>
void sift_down(HeapElement* heap, typename HeapElement::index_type idx,
               typename HeapElement::index_type size)
{
    auto curcol = heap[idx].col;
    while (idx * 2 + 1 < size) {
        auto lchild = idx * 2 + 1;
        auto rchild = min(lchild + 1, size - 1);
        auto lcol = heap[lchild].col;
        auto rcol = heap[rchild].col;
        auto mincol = min(lcol, rcol);
        if (mincol >= curcol) {
            break;
        }
        auto minchild = lcol == mincol ? lchild : rchild;
        std::swap(heap[minchild], heap[idx]);
        idx = minchild;
    }
}


/**
 * @internal
 *
 * Generic SpGEMM implementation for a single output row of A * B using binary
 * heap-based multiway merging.
 *
 * @param row  The row for which to compute the SpGEMM
 * @param a  The input matrix A
 * @param b  The input matrix B (its column indices must be sorted within each
 *           row!)
 * @param heap  The heap to use for this implementation. It must have as many
 *              entries as the input row has non-zeros.
 * @param init_cb  function to initialize the state for a single row. Its return
 *                 value will be updated by subsequent calls of other callbacks,
 *                 and then returned by this function. Its signature must be
 *                 compatible with `return_type state = init_cb(row)`.
 * @param step_cb  function that will be called for each accumulation from an
 *                 entry of B into the output state. Its signature must be
 *                 compatible with `step_cb(value, column, state)`.
 * @param col_cb  function that will be called once for each output column after
 *                all accumulations into it are completed. Its signature must be
 *                compatible with `col_cb(column, state)`.
 * @return the value initialized by init_cb and updated by step_cb and col_cb
 * @note If the columns of B are not sorted, the output may have duplicate
 *       column entries.
 *
 * @tparam HeapElement  the heap element type. See col_heap_element and
 *                      val_heap_element
 * @tparam InitCallback  functor type for init_cb
 * @tparam StepCallback  functor type for step_cb
 * @tparam ColCallback  functor type for col_cb
 */
template <typename HeapElement, typename InitCallback, typename StepCallback,
          typename ColCallback>
auto spgemm_multiway_merge(size_type row,
                           const typename HeapElement::index_type* a_row_ptrs,
                           const typename HeapElement::index_type* a_cols,
                           const typename HeapElement::value_type* a_vals,
                           const typename HeapElement::index_type* b_row_ptrs,
                           const typename HeapElement::index_type* b_cols,
                           const typename HeapElement::value_type* b_vals,
                           HeapElement* heap, InitCallback init_cb,
                           StepCallback step_cb, ColCallback col_cb)
    -> decltype(init_cb(0))
{
    auto a_begin = a_row_ptrs[row];
    auto a_end = a_row_ptrs[row + 1];

    using index_type = typename HeapElement::index_type;
    constexpr auto sentinel = std::numeric_limits<index_type>::max();

    auto state = init_cb(row);

    // initialize the heap
    for (auto a_nz = a_begin; a_nz < a_end; ++a_nz) {
        auto b_row = a_cols[a_nz];
        auto b_begin = b_row_ptrs[b_row];
        auto b_end = b_row_ptrs[b_row + 1];
        heap[a_nz] = {b_begin, b_end,
                      checked_load(b_cols, b_begin, b_end, sentinel),
                      a_vals[a_nz]};
    }

    if (a_begin != a_end) {
        // make heap:
        auto a_size = a_end - a_begin;
        for (auto i = (a_size - 2) / 2; i >= 0; --i) {
            sift_down(heap + a_begin, i, a_size);
        }
        auto& top = heap[a_begin];
        auto& bot = heap[a_end - 1];
        auto col = top.col;

        while (top.col != sentinel) {
            step_cb(b_vals[top.idx] * top.val(), top.col, state);
            // move to the next element
            top.idx++;
            top.col = checked_load(b_cols, top.idx, top.end, sentinel);
            // restore heap property
            // pop_heap swaps top and bot, we need to prevent that
            // so that we do a simple sift_down instead
            sift_down(heap + a_begin, index_type{}, a_size);
            if (top.col != col) {
                col_cb(col, state);
            }
            col = top.col;
        }
    }

    return state;
}


}  // namespace


template <typename ValueType, typename IndexType>
void spgemm(std::shared_ptr<const DpcppExecutor> exec,
            const matrix::Csr<ValueType, IndexType>* a,
            const matrix::Csr<ValueType, IndexType>* b,
            matrix::Csr<ValueType, IndexType>* c)
{
    auto num_rows = a->get_size()[0];
    const auto a_row_ptrs = a->get_const_row_ptrs();
    const auto a_cols = a->get_const_col_idxs();
    const auto a_vals = a->get_const_values();
    const auto b_row_ptrs = b->get_const_row_ptrs();
    const auto b_cols = b->get_const_col_idxs();
    const auto b_vals = b->get_const_values();
    auto c_row_ptrs = c->get_row_ptrs();
    auto queue = exec->get_queue();

    array<val_heap_element<ValueType, IndexType>> heap_array(
        exec, a->get_num_stored_elements());

    auto heap = heap_array.get_data();
    auto col_heap =
        reinterpret_cast<col_heap_element<ValueType, IndexType>*>(heap);

    // first sweep: count nnz for each row
    queue->submit([&](sycl::handler& cgh) {
        cgh.parallel_for(sycl::range<1>{num_rows}, [=](sycl::id<1> idx) {
            const auto a_row = static_cast<size_type>(idx[0]);
            c_row_ptrs[a_row] = spgemm_multiway_merge(
                a_row, a_row_ptrs, a_cols, a_vals, b_row_ptrs, b_cols, b_vals,
                col_heap, [](size_type) { return IndexType{}; },
                [](ValueType, IndexType, IndexType&) {},
                [](IndexType, IndexType& nnz) { nnz++; });
        });
    });

    // build row pointers
    components::prefix_sum_nonnegative(exec, c_row_ptrs, num_rows + 1);

    // second sweep: accumulate non-zeros
    const auto new_nnz = exec->copy_val_to_host(c_row_ptrs + num_rows);
    matrix::CsrBuilder<ValueType, IndexType> c_builder{c};
    auto& c_col_idxs_array = c_builder.get_col_idx_array();
    auto& c_vals_array = c_builder.get_value_array();
    c_col_idxs_array.resize_and_reset(new_nnz);
    c_vals_array.resize_and_reset(new_nnz);
    auto c_col_idxs = c_col_idxs_array.get_data();
    auto c_vals = c_vals_array.get_data();

    queue->submit([&](sycl::handler& cgh) {
        cgh.parallel_for(sycl::range<1>{num_rows}, [=](sycl::id<1> idx) {
            const auto a_row = static_cast<size_type>(idx[0]);
            spgemm_multiway_merge(
                a_row, a_row_ptrs, a_cols, a_vals, b_row_ptrs, b_cols, b_vals,
                heap,
                [&](size_type row) {
                    return std::make_pair(zero<ValueType>(), c_row_ptrs[row]);
                },
                [](ValueType val, IndexType,
                   std::pair<ValueType, IndexType>& state) {
                    state.first += val;
                },
                [&](IndexType col, std::pair<ValueType, IndexType>& state) {
                    c_col_idxs[state.second] = col;
                    c_vals[state.second] = state.first;
                    state.first = zero<ValueType>();
                    state.second++;
                });
        });
    });
}

GKO_INSTANTIATE_FOR_EACH_VALUE_AND_INDEX_TYPE(GKO_DECLARE_CSR_SPGEMM_KERNEL);


template <typename ValueType, typename IndexType>
void advanced_spgemm(std::shared_ptr<const DpcppExecutor> exec,
                     const matrix::Dense<ValueType>* alpha,
                     const matrix::Csr<ValueType, IndexType>* a,
                     const matrix::Csr<ValueType, IndexType>* b,
                     const matrix::Dense<ValueType>* beta,
                     const matrix::Csr<ValueType, IndexType>* d,
                     matrix::Csr<ValueType, IndexType>* c)
{
    auto num_rows = a->get_size()[0];
    const auto a_row_ptrs = a->get_const_row_ptrs();
    const auto a_cols = a->get_const_col_idxs();
    const auto a_vals = a->get_const_values();
    const auto b_row_ptrs = b->get_const_row_ptrs();
    const auto b_cols = b->get_const_col_idxs();
    const auto b_vals = b->get_const_values();
    const auto d_row_ptrs = d->get_const_row_ptrs();
    const auto d_cols = d->get_const_col_idxs();
    const auto d_vals = d->get_const_values();
    auto c_row_ptrs = c->get_row_ptrs();
    const auto alpha_vals = alpha->get_const_values();
    const auto beta_vals = beta->get_const_values();
    constexpr auto sentinel = std::numeric_limits<IndexType>::max();
    auto queue = exec->get_queue();

    // first sweep: count nnz for each row

    array<val_heap_element<ValueType, IndexType>> heap_array(
        exec, a->get_num_stored_elements());

    auto heap = heap_array.get_data();
    auto col_heap =
        reinterpret_cast<col_heap_element<ValueType, IndexType>*>(heap);

    // first sweep: count nnz for each row
    queue->submit([&](sycl::handler& cgh) {
        cgh.parallel_for(sycl::range<1>{num_rows}, [=](sycl::id<1> idx) {
            const auto a_row = static_cast<size_type>(idx[0]);
            auto d_nz = d_row_ptrs[a_row];
            const auto d_end = d_row_ptrs[a_row + 1];
            auto d_col = checked_load(d_cols, d_nz, d_end, sentinel);
            c_row_ptrs[a_row] = spgemm_multiway_merge(
                a_row, a_row_ptrs, a_cols, a_vals, b_row_ptrs, b_cols, b_vals,
                col_heap, [](size_type row) { return IndexType{}; },
                [](ValueType, IndexType, IndexType&) {},
                [&](IndexType col, IndexType& nnz) {
                    // skip smaller elements from d
                    while (d_col <= col) {
                        d_nz++;
                        nnz += d_col != col;
                        d_col = checked_load(d_cols, d_nz, d_end, sentinel);
                    }
                    nnz++;
                });
            // handle the remaining columns from d
            c_row_ptrs[a_row] += d_end - d_nz;
        });
    });

    // build row pointers
    components::prefix_sum_nonnegative(exec, c_row_ptrs, num_rows + 1);

    // second sweep: accumulate non-zeros
    const auto new_nnz = exec->copy_val_to_host(c_row_ptrs + num_rows);
    matrix::CsrBuilder<ValueType, IndexType> c_builder{c};
    auto& c_col_idxs_array = c_builder.get_col_idx_array();
    auto& c_vals_array = c_builder.get_value_array();
    c_col_idxs_array.resize_and_reset(new_nnz);
    c_vals_array.resize_and_reset(new_nnz);

    auto c_col_idxs = c_col_idxs_array.get_data();
    auto c_vals = c_vals_array.get_data();

    queue->submit([&](sycl::handler& cgh) {
        cgh.parallel_for(sycl::range<1>{num_rows}, [=](sycl::id<1> idx) {
            const auto a_row = static_cast<size_type>(idx[0]);
            auto d_nz = d_row_ptrs[a_row];
            const auto d_end = d_row_ptrs[a_row + 1];
            auto d_col = checked_load(d_cols, d_nz, d_end, sentinel);
            auto d_val = checked_load(d_vals, d_nz, d_end, zero<ValueType>());
            const auto valpha = alpha_vals[0];
            const auto vbeta = beta_vals[0];
            auto c_nz =
                spgemm_multiway_merge(
                    a_row, a_row_ptrs, a_cols, a_vals, b_row_ptrs, b_cols,
                    b_vals, heap,
                    [&](size_type row) {
                        return std::make_pair(zero<ValueType>(),
                                              c_row_ptrs[row]);
                    },
                    [](ValueType val, IndexType,
                       std::pair<ValueType, IndexType>& state) {
                        state.first += val;
                    },
                    [&](IndexType col, std::pair<ValueType, IndexType>& state) {
                        // handle smaller elements from d
                        ValueType part_d_val{};
                        while (d_col <= col) {
                            if (d_col == col) {
                                part_d_val = d_val;
                            } else {
                                c_col_idxs[state.second] = d_col;
                                c_vals[state.second] = vbeta * d_val;
                                state.second++;
                            }
                            d_nz++;
                            d_col = checked_load(d_cols, d_nz, d_end, sentinel);
                            d_val = checked_load(d_vals, d_nz, d_end,
                                                 zero<ValueType>());
                        }
                        c_col_idxs[state.second] = col;
                        c_vals[state.second] =
                            vbeta * part_d_val + valpha * state.first;
                        state.first = zero<ValueType>();
                        state.second++;
                    })
                    .second;
            // handle remaining elements from d
            while (d_col < sentinel) {
                c_col_idxs[c_nz] = d_col;
                c_vals[c_nz] = vbeta * d_val;
                c_nz++;
                d_nz++;
                d_col = checked_load(d_cols, d_nz, d_end, sentinel);
                d_val = checked_load(d_vals, d_nz, d_end, zero<ValueType>());
            }
        });
    });
}

GKO_INSTANTIATE_FOR_EACH_VALUE_AND_INDEX_TYPE(
    GKO_DECLARE_CSR_ADVANCED_SPGEMM_KERNEL);


template <typename ValueType, typename IndexType>
void spgeam(std::shared_ptr<const DpcppExecutor> exec,
            const matrix::Dense<ValueType>* alpha,
            const matrix::Csr<ValueType, IndexType>* a,
            const matrix::Dense<ValueType>* beta,
            const matrix::Csr<ValueType, IndexType>* b,
            matrix::Csr<ValueType, IndexType>* c)
{
    constexpr auto sentinel = std::numeric_limits<IndexType>::max();
    const auto num_rows = a->get_size()[0];
    const auto a_row_ptrs = a->get_const_row_ptrs();
    const auto a_cols = a->get_const_col_idxs();
    const auto b_row_ptrs = b->get_const_row_ptrs();
    const auto b_cols = b->get_const_col_idxs();
    auto c_row_ptrs = c->get_row_ptrs();
    auto queue = exec->get_queue();

    // count number of non-zeros per row
    queue->submit([&](sycl::handler& cgh) {
        cgh.parallel_for(sycl::range<1>{num_rows}, [=](sycl::id<1> idx) {
            const auto row = static_cast<size_type>(idx[0]);
            auto a_idx = a_row_ptrs[row];
            const auto a_end = a_row_ptrs[row + 1];
            auto b_idx = b_row_ptrs[row];
            const auto b_end = b_row_ptrs[row + 1];
            IndexType row_nnz{};
            while (a_idx < a_end || b_idx < b_end) {
                const auto a_col = checked_load(a_cols, a_idx, a_end, sentinel);
                const auto b_col = checked_load(b_cols, b_idx, b_end, sentinel);
                row_nnz++;
                a_idx += (a_col <= b_col) ? 1 : 0;
                b_idx += (b_col <= a_col) ? 1 : 0;
            }
            c_row_ptrs[row] = row_nnz;
        });
    });

    components::prefix_sum_nonnegative(exec, c_row_ptrs, num_rows + 1);

    // second sweep: accumulate non-zeros
    const auto new_nnz = exec->copy_val_to_host(c_row_ptrs + num_rows);
    matrix::CsrBuilder<ValueType, IndexType> c_builder{c};
    auto& c_col_idxs_array = c_builder.get_col_idx_array();
    auto& c_vals_array = c_builder.get_value_array();
    c_col_idxs_array.resize_and_reset(new_nnz);
    c_vals_array.resize_and_reset(new_nnz);
    auto c_cols = c_col_idxs_array.get_data();
    auto c_vals = c_vals_array.get_data();

    const auto a_vals = a->get_const_values();
    const auto b_vals = b->get_const_values();
    const auto alpha_vals = alpha->get_const_values();
    const auto beta_vals = beta->get_const_values();

    // count number of non-zeros per row
    queue->submit([&](sycl::handler& cgh) {
        cgh.parallel_for(sycl::range<1>{num_rows}, [=](sycl::id<1> idx) {
            const auto row = static_cast<size_type>(idx[0]);
            auto a_idx = a_row_ptrs[row];
            const auto a_end = a_row_ptrs[row + 1];
            auto b_idx = b_row_ptrs[row];
            const auto b_end = b_row_ptrs[row + 1];
            const auto alpha = alpha_vals[0];
            const auto beta = beta_vals[0];
            auto c_nz = c_row_ptrs[row];
            while (a_idx < a_end || b_idx < b_end) {
                const auto a_col = checked_load(a_cols, a_idx, a_end, sentinel);
                const auto b_col = checked_load(b_cols, b_idx, b_end, sentinel);
                const bool use_a = a_col <= b_col;
                const bool use_b = b_col <= a_col;
                const auto a_val = use_a ? a_vals[a_idx] : zero<ValueType>();
                const auto b_val = use_b ? b_vals[b_idx] : zero<ValueType>();
                c_cols[c_nz] = std::min(a_col, b_col);
                c_vals[c_nz] = alpha * a_val + beta * b_val;
                c_nz++;
                a_idx += use_a ? 1 : 0;
                b_idx += use_b ? 1 : 0;
            }
        });
    });
}

GKO_INSTANTIATE_FOR_EACH_VALUE_AND_INDEX_TYPE(GKO_DECLARE_CSR_SPGEAM_KERNEL);


template <typename ValueType, typename IndexType>
void fill_in_dense(std::shared_ptr<const DpcppExecutor> exec,
                   const matrix::Csr<ValueType, IndexType>* source,
                   matrix::Dense<ValueType>* result)
{
    const auto num_rows = result->get_size()[0];
    const auto num_cols = result->get_size()[1];
    const auto stride = result->get_stride();
    const auto row_ptrs = source->get_const_row_ptrs();
    const auto col_idxs = source->get_const_col_idxs();
    const auto vals = source->get_const_values();

    auto grid_dim = ceildiv(num_rows, default_block_size);
    kernel::fill_in_dense(grid_dim, default_block_size, 0, exec->get_queue(),
                          num_rows, row_ptrs, col_idxs, vals, stride,
                          result->get_values());
}

GKO_INSTANTIATE_FOR_EACH_VALUE_AND_INDEX_TYPE(
    GKO_DECLARE_CSR_FILL_IN_DENSE_KERNEL);


template <typename ValueType, typename IndexType>
void convert_to_fbcsr(std::shared_ptr<const DefaultExecutor> exec,
                      const matrix::Csr<ValueType, IndexType>* source, int bs,
                      array<IndexType>& row_ptrs, array<IndexType>& col_idxs,
                      array<ValueType>& values) GKO_NOT_IMPLEMENTED;

GKO_INSTANTIATE_FOR_EACH_VALUE_AND_INDEX_TYPE(
    GKO_DECLARE_CSR_CONVERT_TO_FBCSR_KERNEL);


template <bool conjugate, typename ValueType, typename IndexType>
void generic_transpose(std::shared_ptr<const DpcppExecutor> exec,
                       const matrix::Csr<ValueType, IndexType>* orig,
                       matrix::Csr<ValueType, IndexType>* trans)
{
    const auto num_rows = orig->get_size()[0];
    const auto num_cols = orig->get_size()[1];
    auto queue = exec->get_queue();
    const auto row_ptrs = orig->get_const_row_ptrs();
    const auto cols = orig->get_const_col_idxs();
    const auto vals = orig->get_const_values();

    array<IndexType> counts{exec, num_cols + 1};
    auto tmp_counts = counts.get_data();
    auto out_row_ptrs = trans->get_row_ptrs();
    auto out_cols = trans->get_col_idxs();
    auto out_vals = trans->get_values();
    components::fill_array(exec, tmp_counts, num_cols, IndexType{});

    queue->submit([&](sycl::handler& cgh) {
        cgh.parallel_for(sycl::range<1>{num_rows}, [=](sycl::id<1> idx) {
            const auto row = static_cast<size_type>(idx[0]);
            const auto begin = row_ptrs[row];
            const auto end = row_ptrs[row + 1];
            for (auto i = begin; i < end; i++) {
                atomic_fetch_add(tmp_counts + cols[i], IndexType{1});
            }
        });
    });

    components::prefix_sum_nonnegative(exec, tmp_counts, num_cols + 1);
    exec->copy(num_cols + 1, tmp_counts, out_row_ptrs);

    queue->submit([&](sycl::handler& cgh) {
        cgh.parallel_for(sycl::range<1>{num_rows}, [=](sycl::id<1> idx) {
            const auto row = static_cast<size_type>(idx[0]);
            const auto begin = row_ptrs[row];
            const auto end = row_ptrs[row + 1];
            for (auto i = begin; i < end; i++) {
                auto out_nz =
                    atomic_fetch_add(tmp_counts + cols[i], IndexType{1});
                out_cols[out_nz] = row;
                out_vals[out_nz] = conjugate ? conj(vals[i]) : vals[i];
            }
        });
    });

    sort_by_column_index(exec, trans);
}


template <typename ValueType, typename IndexType>
void transpose(std::shared_ptr<const DpcppExecutor> exec,
               const matrix::Csr<ValueType, IndexType>* orig,
               matrix::Csr<ValueType, IndexType>* trans)
{
    generic_transpose<false>(exec, orig, trans);
}

GKO_INSTANTIATE_FOR_EACH_VALUE_AND_INDEX_TYPE(GKO_DECLARE_CSR_TRANSPOSE_KERNEL);


template <typename ValueType, typename IndexType>
void conj_transpose(std::shared_ptr<const DpcppExecutor> exec,
                    const matrix::Csr<ValueType, IndexType>* orig,
                    matrix::Csr<ValueType, IndexType>* trans)
{
    generic_transpose<true>(exec, orig, trans);
}

GKO_INSTANTIATE_FOR_EACH_VALUE_AND_INDEX_TYPE(
    GKO_DECLARE_CSR_CONJ_TRANSPOSE_KERNEL);


template <typename ValueType, typename IndexType>
void inv_symm_permute(std::shared_ptr<const DpcppExecutor> exec,
                      const IndexType* perm,
                      const matrix::Csr<ValueType, IndexType>* orig,
                      matrix::Csr<ValueType, IndexType>* permuted)
{
    auto num_rows = orig->get_size()[0];
    auto count_num_blocks = ceildiv(num_rows, default_block_size);
    inv_row_ptr_permute_kernel(
        count_num_blocks, default_block_size, 0, exec->get_queue(), num_rows,
        perm, orig->get_const_row_ptrs(), permuted->get_row_ptrs());
    components::prefix_sum_nonnegative(exec, permuted->get_row_ptrs(),
                                       num_rows + 1);
    auto copy_num_blocks =
        ceildiv(num_rows, default_block_size / config::warp_size);
    inv_symm_permute_kernel<config::warp_size>(
        copy_num_blocks, default_block_size, 0, exec->get_queue(), num_rows,
        perm, orig->get_const_row_ptrs(), orig->get_const_col_idxs(),
        orig->get_const_values(), permuted->get_row_ptrs(),
        permuted->get_col_idxs(), permuted->get_values());
}

GKO_INSTANTIATE_FOR_EACH_VALUE_AND_INDEX_TYPE(
    GKO_DECLARE_CSR_INV_SYMM_PERMUTE_KERNEL);


template <typename ValueType, typename IndexType>
void row_permute(std::shared_ptr<const DpcppExecutor> exec,
                 const IndexType* perm,
                 const matrix::Csr<ValueType, IndexType>* orig,
                 matrix::Csr<ValueType, IndexType>* row_permuted)
{
    auto num_rows = orig->get_size()[0];
    auto count_num_blocks = ceildiv(num_rows, default_block_size);
    row_ptr_permute_kernel(
        count_num_blocks, default_block_size, 0, exec->get_queue(), num_rows,
        perm, orig->get_const_row_ptrs(), row_permuted->get_row_ptrs());
    components::prefix_sum_nonnegative(exec, row_permuted->get_row_ptrs(),
                                       num_rows + 1);
    auto copy_num_blocks =
        ceildiv(num_rows, default_block_size / config::warp_size);
    row_permute_kernel<config::warp_size>(
        copy_num_blocks, default_block_size, 0, exec->get_queue(), num_rows,
        perm, orig->get_const_row_ptrs(), orig->get_const_col_idxs(),
        orig->get_const_values(), row_permuted->get_row_ptrs(),
        row_permuted->get_col_idxs(), row_permuted->get_values());
}

GKO_INSTANTIATE_FOR_EACH_VALUE_AND_INDEX_TYPE(
    GKO_DECLARE_CSR_ROW_PERMUTE_KERNEL);


template <typename ValueType, typename IndexType>
void inverse_row_permute(std::shared_ptr<const DpcppExecutor> exec,
                         const IndexType* perm,
                         const matrix::Csr<ValueType, IndexType>* orig,
                         matrix::Csr<ValueType, IndexType>* row_permuted)
{
    auto num_rows = orig->get_size()[0];
    auto count_num_blocks = ceildiv(num_rows, default_block_size);
    inv_row_ptr_permute_kernel(
        count_num_blocks, default_block_size, 0, exec->get_queue(), num_rows,
        perm, orig->get_const_row_ptrs(), row_permuted->get_row_ptrs());
    components::prefix_sum_nonnegative(exec, row_permuted->get_row_ptrs(),
                                       num_rows + 1);
    auto copy_num_blocks =
        ceildiv(num_rows, default_block_size / config::warp_size);
    inv_row_permute_kernel<config::warp_size>(
        copy_num_blocks, default_block_size, 0, exec->get_queue(), num_rows,
        perm, orig->get_const_row_ptrs(), orig->get_const_col_idxs(),
        orig->get_const_values(), row_permuted->get_row_ptrs(),
        row_permuted->get_col_idxs(), row_permuted->get_values());
}

GKO_INSTANTIATE_FOR_EACH_VALUE_AND_INDEX_TYPE(
    GKO_DECLARE_CSR_INVERSE_ROW_PERMUTE_KERNEL);


template <typename ValueType, typename IndexType>
void sort_by_column_index(std::shared_ptr<const DpcppExecutor> exec,
                          matrix::Csr<ValueType, IndexType>* to_sort)
{
    const auto num_rows = to_sort->get_size()[0];
    const auto row_ptrs = to_sort->get_const_row_ptrs();
    auto cols = to_sort->get_col_idxs();
    auto vals = to_sort->get_values();
    exec->get_queue()->submit([&](sycl::handler& cgh) {
        cgh.parallel_for(sycl::range<1>{num_rows}, [=](sycl::id<1> idx) {
            const auto row = static_cast<size_type>(idx[0]);
            const auto begin = row_ptrs[row];
            auto size = row_ptrs[row + 1] - begin;
            if (size <= 1) {
                return;
            }
            auto swap = [&](IndexType i, IndexType j) {
                std::swap(cols[i + begin], cols[j + begin]);
                std::swap(vals[i + begin], vals[j + begin]);
            };
            auto lchild = [](IndexType i) { return 2 * i + 1; };
            auto rchild = [](IndexType i) { return 2 * i + 2; };
            auto parent = [](IndexType i) { return (i - 1) / 2; };
            auto sift_down = [&](IndexType i) {
                const auto col = cols[i + begin];
                while (lchild(i) < size) {
                    const auto lcol = cols[lchild(i) + begin];
                    // -1 as sentinel, since we are building a max heap
                    const auto rcol = checked_load(cols + begin, rchild(i),
                                                   size, IndexType{-1});
                    if (col >= std::max(lcol, rcol)) {
                        return;
                    }
                    const auto maxchild = lcol > rcol ? lchild(i) : rchild(i);
                    swap(i, maxchild);
                    i = maxchild;
                }
            };
            // heapify / sift_down for max-heap
            for (auto i = (size - 2) / 2; i >= 0; i--) {
                sift_down(i);
            }
            // heapsort: swap maximum to the end, shrink heap
            swap(0, size - 1);
            size--;
            for (; size > 1; size--) {
                // restore heap property and repeat
                sift_down(0);
                swap(0, size - 1);
            }
        });
    });
}

GKO_INSTANTIATE_FOR_EACH_VALUE_AND_INDEX_TYPE(
    GKO_DECLARE_CSR_SORT_BY_COLUMN_INDEX);


template <typename ValueType, typename IndexType>
void is_sorted_by_column_index(
    std::shared_ptr<const DpcppExecutor> exec,
    const matrix::Csr<ValueType, IndexType>* to_check, bool* is_sorted)
{
    array<bool> is_sorted_device_array{exec, {true}};
    const auto num_rows = to_check->get_size()[0];
    const auto row_ptrs = to_check->get_const_row_ptrs();
    const auto cols = to_check->get_const_col_idxs();
    auto is_sorted_device = is_sorted_device_array.get_data();
    exec->get_queue()->submit([&](sycl::handler& cgh) {
        cgh.parallel_for(sycl::range<1>{num_rows}, [=](sycl::id<1> idx) {
            const auto row = static_cast<size_type>(idx[0]);
            const auto begin = row_ptrs[row];
            const auto end = row_ptrs[row + 1];
            if (*is_sorted_device) {
                for (auto i = begin; i < end - 1; i++) {
                    if (cols[i] > cols[i + 1]) {
                        *is_sorted_device = false;
                        break;
                    }
                }
            }
        });
    });
    *is_sorted = exec->copy_val_to_host(is_sorted_device);
};

GKO_INSTANTIATE_FOR_EACH_VALUE_AND_INDEX_TYPE(
    GKO_DECLARE_CSR_IS_SORTED_BY_COLUMN_INDEX);


template <typename ValueType, typename IndexType>
void extract_diagonal(std::shared_ptr<const DpcppExecutor> exec,
                      const matrix::Csr<ValueType, IndexType>* orig,
                      matrix::Diagonal<ValueType>* diag)
{
    const auto nnz = orig->get_num_stored_elements();
    const auto diag_size = diag->get_size()[0];
    const auto num_blocks =
        ceildiv(config::warp_size * diag_size, default_block_size);

    const auto orig_values = orig->get_const_values();
    const auto orig_row_ptrs = orig->get_const_row_ptrs();
    const auto orig_col_idxs = orig->get_const_col_idxs();
    auto diag_values = diag->get_values();

    kernel::extract_diagonal(num_blocks, default_block_size, 0,
                             exec->get_queue(), diag_size, nnz, orig_values,
                             orig_row_ptrs, orig_col_idxs, diag_values);
}

GKO_INSTANTIATE_FOR_EACH_VALUE_AND_INDEX_TYPE(GKO_DECLARE_CSR_EXTRACT_DIAGONAL);

template <typename IndexType>
void check_diagonal_entries_kernel(const IndexType num_min_rows_cols,
                                   const IndexType* const __restrict__ row_ptrs,
                                   const IndexType* const __restrict__ col_idxs,
                                   bool* const __restrict__ has_all_diags,
                                   sycl::nd_item<3> item_ct1)
{
    const auto sg = item_ct1.get_sub_group();
    const int sg_size = sg.get_local_range().size();
    const int sg_tid = sg.get_local_id();
    const int sg_global_id =
        item_ct1.get_global_linear_id() / sg.get_max_local_range().size();

    const int row = sg_global_id;
    if (row < num_min_rows_cols) {
        const IndexType row_start = row_ptrs[row];
        const IndexType num_nz = row_ptrs[row + 1] - row_start;
        bool row_has_diag_local{false};
        for (IndexType iz = sg_tid; iz < num_nz; iz += sg_size) {
            if (col_idxs[iz + row_start] == row) {
                row_has_diag_local = true;
                break;
            }
        }
        auto row_has_diag =
            sycl::ext::oneapi::group_ballot(sg, row_has_diag_local).any();
        if (!row_has_diag) {
            if (sg_tid == 0) {
                *has_all_diags = false;
            }
            return;
        }
    }
}


template <typename ValueType, typename IndexType>
void check_diagonal_entries_exist(
    std::shared_ptr<const DpcppExecutor> exec,
    const matrix::Csr<ValueType, IndexType>* const mtx, bool& has_all_diags)
{
    const size_type nrows = mtx->get_size()[0];
    has_all_diags = true;
    if (nrows > 0) {
        constexpr int subgroup_size = config::warp_size;
        auto device = exec->get_queue()->get_device();
        auto group_size =
            device.get_info<sycl::info::device::max_work_group_size>();

        const dim3 block(group_size);
        const dim3 grid(ceildiv(nrows * subgroup_size, group_size));

        const auto row_ptrs = mtx->get_const_row_ptrs();
        const auto col_idxs = mtx->get_const_col_idxs();
        IndexType min_num_rows_cols =
            std::min(mtx->get_size()[0], mtx->get_size()[1]);

        array<bool> has_diags(exec, {true});
        auto has_diags_data = has_diags.get_data();

        (exec->get_queue())->submit([&](sycl::handler& cgh) {
            cgh.parallel_for(sycl_nd_range(grid, block),
                             [=](sycl::nd_item<3> item_ct1)
                                 [[intel::reqd_sub_group_size(subgroup_size)]] {
                                     check_diagonal_entries_kernel(
                                         min_num_rows_cols, row_ptrs, col_idxs,
                                         has_diags_data, item_ct1);
                                 });
        });
        has_all_diags = exec->copy_val_to_host(has_diags.get_const_data());
    }
}
GKO_INSTANTIATE_FOR_EACH_VALUE_AND_INDEX_TYPE(
    GKO_DECLARE_CSR_CHECK_DIAGONAL_ENTRIES_EXIST);


template <typename ValueType, typename IndexType>
void add_scaled_identity(std::shared_ptr<const DpcppExecutor> exec,
                         const matrix::Dense<ValueType>* const alpha,
                         const matrix::Dense<ValueType>* const beta,
                         matrix::Csr<ValueType, IndexType>* const mtx)
    GKO_NOT_IMPLEMENTED;

GKO_INSTANTIATE_FOR_EACH_VALUE_AND_INDEX_TYPE(
    GKO_DECLARE_CSR_ADD_SCALED_IDENTITY_KERNEL);


template <typename IndexType>
bool csr_lookup_try_full(IndexType row_len, IndexType col_range,
                         matrix::csr::sparsity_type allowed, int64& row_desc)
{
    using matrix::csr::sparsity_type;
    bool is_allowed = csr_lookup_allowed(allowed, sparsity_type::full);
    if (is_allowed && row_len == col_range) {
        row_desc = static_cast<int64>(sparsity_type::full);
        return true;
    }
    return false;
}


template <typename IndexType>
bool csr_lookup_try_bitmap(IndexType row_len, IndexType col_range,
                           IndexType min_col, IndexType available_storage,
                           matrix::csr::sparsity_type allowed, int64& row_desc,
                           int32* local_storage, const IndexType* cols)
{
    using matrix::csr::sparsity_bitmap_block_size;
    using matrix::csr::sparsity_type;
    bool is_allowed = csr_lookup_allowed(allowed, sparsity_type::bitmap);
    const auto num_blocks =
        static_cast<int32>(ceildiv(col_range, sparsity_bitmap_block_size));
    if (is_allowed && num_blocks * 2 <= available_storage) {
        row_desc = (static_cast<int64>(num_blocks) << 32) |
                   static_cast<int64>(sparsity_type::bitmap);
        const auto block_ranks = local_storage;
        const auto block_bitmaps =
            reinterpret_cast<uint32*>(block_ranks + num_blocks);
        std::fill_n(block_bitmaps, num_blocks, 0);
        for (auto col_it = cols; col_it < cols + row_len; col_it++) {
            const auto rel_col = *col_it - min_col;
            const auto block = rel_col / sparsity_bitmap_block_size;
            const auto col_in_block = rel_col % sparsity_bitmap_block_size;
            block_bitmaps[block] |= uint32{1} << col_in_block;
        }
        int32 partial_sum{};
        for (int32 block = 0; block < num_blocks; block++) {
            block_ranks[block] = partial_sum;
            partial_sum += gko::detail::popcount(block_bitmaps[block]);
        }
        return true;
    }
    return false;
}


template <typename IndexType>
void csr_lookup_build_hash(IndexType row_len, IndexType available_storage,
                           int64& row_desc, int32* local_storage,
                           const IndexType* cols)
{
    // we need at least one unfilled entry to avoid infinite loops on search
    GKO_ASSERT(row_len < available_storage);
#if GINKGO_DPCPP_SINGLE_MODE
    constexpr float inv_golden_ratio = 0.61803398875f;
#else
    constexpr double inv_golden_ratio = 0.61803398875;
#endif
    // use golden ratio as approximation for hash parameter that spreads
    // consecutive values as far apart as possible. Ensure lowest bit is set
    // otherwise we skip odd hashtable entries
    const auto hash_parameter =
        1u | static_cast<uint32>(available_storage * inv_golden_ratio);
    row_desc = (static_cast<int64>(hash_parameter) << 32) |
               static_cast<int>(matrix::csr::sparsity_type::hash);
    std::fill_n(local_storage, available_storage, invalid_index<int32>());
    for (int32 nz = 0; nz < row_len; nz++) {
        auto hash = (static_cast<uint32>(cols[nz]) * hash_parameter) %
                    static_cast<uint32>(available_storage);
        // linear probing: find the next empty entry
        while (local_storage[hash] != invalid_index<int32>()) {
            hash++;
            if (hash >= available_storage) {
                hash = 0;
            }
        }
        local_storage[hash] = nz;
    }
}


template <typename IndexType>
void build_lookup(std::shared_ptr<const DpcppExecutor> exec,
                  const IndexType* row_ptrs, const IndexType* col_idxs,
                  size_type num_rows, matrix::csr::sparsity_type allowed,
                  const IndexType* storage_offsets, int64* row_desc,
                  int32* storage)
{
    exec->get_queue()->submit([&](sycl::handler& cgh) {
        cgh.parallel_for(sycl::range<1>{num_rows}, [=](sycl::id<1> idx) {
            const auto row = static_cast<size_type>(idx[0]);
            const auto row_begin = row_ptrs[row];
            const auto row_len = row_ptrs[row + 1] - row_begin;
            const auto storage_begin = storage_offsets[row];
            const auto available_storage =
                storage_offsets[row + 1] - storage_begin;
            const auto local_storage = storage + storage_begin;
            const auto local_cols = col_idxs + row_begin;
            const auto min_col = row_len > 0 ? local_cols[0] : 0;
            const auto col_range =
                row_len > 0 ? local_cols[row_len - 1] - min_col + 1 : 0;
            bool done =
                csr_lookup_try_full(row_len, col_range, allowed, row_desc[row]);
            if (!done) {
                done = csr_lookup_try_bitmap(
                    row_len, col_range, min_col, available_storage, allowed,
                    row_desc[row], local_storage, local_cols);
            }
            if (!done) {
                csr_lookup_build_hash(row_len, available_storage, row_desc[row],
                                      local_storage, local_cols);
            }
        });
    });
}

GKO_INSTANTIATE_FOR_EACH_INDEX_TYPE(GKO_DECLARE_CSR_BUILD_LOOKUP_KERNEL);


<<<<<<< HEAD
template <typename IndexType>
void find_diagonal_locations_kernel(
    const IndexType num_min_rows_cols,
    const IndexType* const __restrict__ row_ptrs,
    const IndexType* const __restrict__ col_idxs,
    IndexType* const __restrict__ diag_locs, sycl::nd_item<3> item_ct1)
{
    const auto sg = item_ct1.get_sub_group();
    const int sg_size = sg.get_local_range().size();
    const int sg_tid = sg.get_local_id();
    const int sg_global_id =
        item_ct1.get_global_linear_id() / sg.get_max_local_range().size();

    const int row = sg_global_id;
    if (row < num_min_rows_cols) {
        const IndexType row_start = row_ptrs[row];
        const IndexType num_nz = row_ptrs[row + 1] - row_start;

        for (IndexType iz = sg_tid; iz < num_nz; iz += sg_size) {
            if (col_idxs[iz + row_start] == row) {
                diag_locs[row] = iz + row_start;
                break;
            }
        }
    }
}

template <typename ValueType, typename IndexType>
void find_diagonal_entries_locations(
    std::shared_ptr<const DpcppExecutor> exec,
    const matrix::Csr<ValueType, IndexType>* const mtx, IndexType* diag_locs)
{
    const size_type nrows = mtx->get_size()[0];
    if (nrows == 0) {
        return;
    }
    // const size_type num_blocks =
    //     ceildiv(nrows, ceildiv(default_block_size, config::warp_size));

    constexpr int subgroup_size = config::warp_size;
    auto device = exec->get_queue()->get_device();
    auto group_size =
        device.get_info<sycl::info::device::max_work_group_size>();

    const dim3 block(group_size);
    const dim3 grid(ceildiv(nrows * subgroup_size, group_size));

    const auto row_ptrs = mtx->get_const_row_ptrs();
    const auto col_idxs = mtx->get_const_col_idxs();
    IndexType min_num_rows_cols =
        std::min(mtx->get_size()[0], mtx->get_size()[1]);

    (exec->get_queue())->submit([&](sycl::handler& cgh) {
        cgh.parallel_for(sycl_nd_range(grid, block),
                         [=](sycl::nd_item<3> item_ct1)
                             [[intel::reqd_sub_group_size(subgroup_size)]] {
                                 find_diagonal_locations_kernel(
                                     min_num_rows_cols, row_ptrs, col_idxs,
                                     diag_locs, item_ct1);
                             });
    });
}
=======
template <typename ValueType, typename IndexType>
void find_diagonal_entries_locations(
    std::shared_ptr<const DpcppExecutor> exec,
    const matrix::Csr<ValueType, IndexType>* const mtx,
    IndexType* diag_locs) GKO_NOT_IMPLEMENTED;
>>>>>>> eec7d6dd

GKO_INSTANTIATE_FOR_EACH_VALUE_AND_INDEX_TYPE(
    GKO_DECLARE_CSR_FIND_DIAGONAL_ENTRIES_LOCATIONS);

}  // namespace csr
}  // namespace dpcpp
}  // namespace kernels
}  // namespace gko<|MERGE_RESOLUTION|>--- conflicted
+++ resolved
@@ -2569,7 +2569,6 @@
 GKO_INSTANTIATE_FOR_EACH_INDEX_TYPE(GKO_DECLARE_CSR_BUILD_LOOKUP_KERNEL);
 
 
-<<<<<<< HEAD
 template <typename IndexType>
 void find_diagonal_locations_kernel(
     const IndexType num_min_rows_cols,
@@ -2632,13 +2631,6 @@
                              });
     });
 }
-=======
-template <typename ValueType, typename IndexType>
-void find_diagonal_entries_locations(
-    std::shared_ptr<const DpcppExecutor> exec,
-    const matrix::Csr<ValueType, IndexType>* const mtx,
-    IndexType* diag_locs) GKO_NOT_IMPLEMENTED;
->>>>>>> eec7d6dd
 
 GKO_INSTANTIATE_FOR_EACH_VALUE_AND_INDEX_TYPE(
     GKO_DECLARE_CSR_FIND_DIAGONAL_ENTRIES_LOCATIONS);
