--- conflicted
+++ resolved
@@ -2,19 +2,18 @@
 
 #include "core/base/exception_helpers.hpp"
 
+#include "gpu/base/exception.hpp"
 #include <cuda_runtime.h>
-#include "gpu/base/exception.hpp"
 
 namespace gko {
 
 void CpuExecutor::raw_copy_to(const GpuExecutor *, size_type num_bytes,
-                              const void *src_ptr, void *dest_ptr) const
-{
-    cudaError_t errcode;
-    errcode = cudaMemcpy(dest_ptr, src_ptr, num_bytes, cudaMemcpyHostToDevice);
-    if (errcode != cudaSuccess) {
-        throw CUDA_ERROR(errcode);
-    }
+                              const void *src_ptr, void *dest_ptr) const {
+  cudaError_t errcode;
+  errcode = cudaMemcpy(dest_ptr, src_ptr, num_bytes, cudaMemcpyHostToDevice);
+  if (errcode != cudaSuccess) {
+    throw CUDA_ERROR(errcode);
+  }
 }
 
 void GpuExecutor::free(void *ptr) const noexcept { cudaFree(ptr); }
@@ -22,52 +21,36 @@
 void *GpuExecutor::raw_alloc(size_type num_bytes) const
 
 {
-    std::string gpu = "gpu";
-    void *dev_ptr;
-    cudaMalloc(&dev_ptr, num_bytes);
-    ENSURE_ALLOCATED(dev_ptr, gpu, num_bytes);
-    return dev_ptr;
+  std::string gpu = "gpu";
+  void *dev_ptr;
+  cudaMalloc(&dev_ptr, num_bytes);
+  ENSURE_ALLOCATED(dev_ptr, gpu, num_bytes);
+  return dev_ptr;
 }
 
 void GpuExecutor::raw_copy_to(const CpuExecutor *, size_type num_bytes,
-                              const void *src_ptr, void *dest_ptr) const
-{
-    cudaError_t errcode;
-    errcode = cudaMemcpy(dest_ptr, src_ptr, num_bytes, cudaMemcpyDeviceToHost);
-    if (errcode != cudaSuccess) {
-        throw CUDA_ERROR(errcode);
-    }
+                              const void *src_ptr, void *dest_ptr) const {
+  cudaError_t errcode;
+  errcode = cudaMemcpy(dest_ptr, src_ptr, num_bytes, cudaMemcpyDeviceToHost);
+  if (errcode != cudaSuccess) {
+    throw CUDA_ERROR(errcode);
+  }
 }
 
 void GpuExecutor::raw_copy_to(const GpuExecutor *, size_type num_bytes,
-                              const void *src_ptr, void *dest_ptr) const
-{
-    cudaError_t errcode;
-    errcode =
-        cudaMemcpy(dest_ptr, src_ptr, num_bytes, cudaMemcpyDeviceToDevice);
-    if (errcode != cudaSuccess) {
-        throw CUDA_ERROR(errcode);
-    }
+                              const void *src_ptr, void *dest_ptr) const {
+  cudaError_t errcode;
+  errcode = cudaMemcpy(dest_ptr, src_ptr, num_bytes, cudaMemcpyDeviceToDevice);
+  if (errcode != cudaSuccess) {
+    throw CUDA_ERROR(errcode);
+  }
 }
 
-void GpuExecutor::synchronize() const
-{
-    auto errcode = cudaDeviceSynchronize();
-    if (errcode != cudaSuccess) {
-        throw CUDA_ERROR(errcode);
-    }
-}
-
-<<<<<<< HEAD
 void GpuExecutor::synchronize() const {
-
   auto errcode = cudaDeviceSynchronize();
   if (errcode != cudaSuccess) {
     throw CUDA_ERROR(errcode);
   }
 }
 
-} // namespace gko
-=======
-}  // namespace gko
->>>>>>> d8f4362d
+} // namespace gko