/*******************************<GINKGO LICENSE>******************************
Copyright (c) 2017-2022, the Ginkgo authors
All rights reserved.

Redistribution and use in source and binary forms, with or without
modification, are permitted provided that the following conditions
are met:

1. Redistributions of source code must retain the above copyright
notice, this list of conditions and the following disclaimer.

2. Redistributions in binary form must reproduce the above copyright
notice, this list of conditions and the following disclaimer in the
documentation and/or other materials provided with the distribution.

3. Neither the name of the copyright holder nor the names of its
contributors may be used to endorse or promote products derived from
this software without specific prior written permission.

THIS SOFTWARE IS PROVIDED BY THE COPYRIGHT HOLDERS AND CONTRIBUTORS "AS
IS" AND ANY EXPRESS OR IMPLIED WARRANTIES, INCLUDING, BUT NOT LIMITED
TO, THE IMPLIED WARRANTIES OF MERCHANTABILITY AND FITNESS FOR A
PARTICULAR PURPOSE ARE DISCLAIMED. IN NO EVENT SHALL THE COPYRIGHT
HOLDER OR CONTRIBUTORS BE LIABLE FOR ANY DIRECT, INDIRECT, INCIDENTAL,
SPECIAL, EXEMPLARY, OR CONSEQUENTIAL DAMAGES (INCLUDING, BUT NOT
LIMITED TO, PROCUREMENT OF SUBSTITUTE GOODS OR SERVICES; LOSS OF USE,
DATA, OR PROFITS; OR BUSINESS INTERRUPTION) HOWEVER CAUSED AND ON ANY
THEORY OF LIABILITY, WHETHER IN CONTRACT, STRICT LIABILITY, OR TORT
(INCLUDING NEGLIGENCE OR OTHERWISE) ARISING IN ANY WAY OUT OF THE USE
OF THIS SOFTWARE, EVEN IF ADVISED OF THE POSSIBILITY OF SUCH DAMAGE.
******************************<GINKGO LICENSE>*******************************/

#include <array>
#include <memory>
#include <mpi.h>
#include <random>


#include <gtest/gtest.h>


#include <ginkgo/config.hpp>
#include <ginkgo/core/base/array.hpp>
#include <ginkgo/core/base/matrix_data.hpp>
#include <ginkgo/core/distributed/matrix.hpp>
#include <ginkgo/core/distributed/partition.hpp>
#include <ginkgo/core/distributed/vector.hpp>
#include <ginkgo/core/log/logger.hpp>
#include <ginkgo/core/matrix/csr.hpp>


#include "core/test/utils.hpp"
#include "test/utils/executor.hpp"


namespace {


#ifndef GKO_COMPILING_DPCPP


template <typename ValueLocalGlobalIndexType>
class MatrixCreation : public ::testing::Test {
protected:
    using value_type =
        typename std::tuple_element<0, decltype(
                                           ValueLocalGlobalIndexType())>::type;
    using local_index_type =
        typename std::tuple_element<1, decltype(
                                           ValueLocalGlobalIndexType())>::type;
    using global_index_type =
        typename std::tuple_element<2, decltype(
                                           ValueLocalGlobalIndexType())>::type;
    using dist_mtx_type = gko::distributed::Matrix<value_type, local_index_type,
                                                   global_index_type>;
    using dist_vec_type = gko::distributed::Vector<value_type>;
    using Partition =
        gko::distributed::Partition<local_index_type, global_index_type>;
    using matrix_data = gko::matrix_data<value_type, global_index_type>;


<<<<<<< HEAD
    MatrixCreation()
        : ref(gko::ReferenceExecutor::create()),
          size{5, 5},
          comm(gko::mpi::communicator(MPI_COMM_WORLD)),
          mat_input{size,
                    {{0, 1, 1},
                     {0, 3, 2},
                     {1, 1, 3},
                     {1, 2, 4},
                     {2, 1, 5},
                     {2, 2, 6},
                     {3, 3, 8},
                     {3, 4, 7},
                     {4, 0, 9},
                     {4, 4, 10}}},
          dist_input{{{size, {{0, 1, 1}, {0, 3, 2}, {1, 1, 3}, {1, 2, 4}}},
                      {size, {{2, 1, 5}, {2, 2, 6}, {3, 3, 8}, {3, 4, 7}}},
                      {size, {{4, 0, 9}, {4, 4, 10}}}}},
          engine(42)
    {
        init_executor(ref, exec, comm);


        row_part = Partition::build_from_contiguous(
            exec, gko::array<global_index_type>(
                      exec, I<global_index_type>{0, 2, 4, 5}));
        col_part = Partition::build_from_mapping(
            exec,
            gko::array<gko::distributed::comm_index_type>(
                exec, I<gko::distributed::comm_index_type>{1, 1, 2, 0, 0}),
            3);

        dist_mat = dist_mtx_type::create(exec, comm);
    }

    void SetUp() override { ASSERT_EQ(comm.size(), 3); }
=======
    static std::unique_ptr<HostToDeviceLogger> create()
    {
        return std::unique_ptr<HostToDeviceLogger>(new HostToDeviceLogger());
    }

protected:
    explicit HostToDeviceLogger()
        : gko::log::Logger(gko::log::Logger::copy_started_mask)
    {}
>>>>>>> ef2735ac


    std::shared_ptr<gko::ReferenceExecutor> ref;
    std::shared_ptr<gko::EXEC_TYPE> exec;
    gko::dim<2> size;
    gko::mpi::communicator comm;
    std::shared_ptr<Partition> row_part;
    std::shared_ptr<Partition> col_part;

    gko::matrix_data<value_type, global_index_type> mat_input;
    std::array<matrix_data, 3> dist_input;

    std::unique_ptr<dist_mtx_type> dist_mat;

    std::default_random_engine engine;
};

TYPED_TEST_SUITE(MatrixCreation, gko::test::ValueLocalGlobalIndexTypes);


TYPED_TEST(MatrixCreation, ReadsDistributedGlobalData)
{
    using value_type = typename TestFixture::value_type;
    using csr = typename TestFixture::dist_mtx_type::local_matrix_type;
    I<I<value_type>> res_local[] = {{{0, 1}, {0, 3}}, {{6, 0}, {0, 8}}, {{10}}};
    I<I<value_type>> res_non_local[] = {
        {{0, 2}, {4, 0}}, {{5, 0}, {0, 7}}, {{9}}};
    auto rank = this->dist_mat->get_communicator().rank();

    this->dist_mat->read_distributed(this->mat_input, this->row_part.get());

    GKO_ASSERT_MTX_NEAR(gko::as<csr>(this->dist_mat->get_local_matrix()),
                        res_local[rank], 0);
    GKO_ASSERT_MTX_NEAR(gko::as<csr>(this->dist_mat->get_non_local_matrix()),
                        res_non_local[rank], 0);
}


TYPED_TEST(MatrixCreation, ReadsDistributedLocalData)
{
    using value_type = typename TestFixture::value_type;
    using csr = typename TestFixture::dist_mtx_type::local_matrix_type;
    I<I<value_type>> res_local[] = {{{0, 1}, {0, 3}}, {{6, 0}, {0, 8}}, {{10}}};
    I<I<value_type>> res_non_local[] = {
        {{0, 2}, {4, 0}}, {{5, 0}, {0, 7}}, {{9}}};
    auto rank = this->dist_mat->get_communicator().rank();

    this->dist_mat->read_distributed(this->dist_input[rank],
                                     this->row_part.get());

    GKO_ASSERT_MTX_NEAR(gko::as<csr>(this->dist_mat->get_local_matrix()),
                        res_local[rank], 0);
    GKO_ASSERT_MTX_NEAR(gko::as<csr>(this->dist_mat->get_non_local_matrix()),
                        res_non_local[rank], 0);
}


TYPED_TEST(MatrixCreation, ReadsDistributedWithColPartition)
{
    using value_type = typename TestFixture::value_type;
    using csr = typename TestFixture::dist_mtx_type::local_matrix_type;
    I<I<value_type>> res_local[] = {{{2, 0}, {0, 0}}, {{0, 5}, {0, 0}}, {{0}}};
    I<I<value_type>> res_non_local[] = {
        {{1, 0}, {3, 4}}, {{0, 0, 6}, {8, 7, 0}}, {{10, 9}}};
    auto rank = this->dist_mat->get_communicator().rank();

    this->dist_mat->read_distributed(this->mat_input, this->row_part.get(),
                                     this->col_part.get());

    GKO_ASSERT_MTX_NEAR(gko::as<csr>(this->dist_mat->get_local_matrix()),
                        res_local[rank], 0);
    GKO_ASSERT_MTX_NEAR(gko::as<csr>(this->dist_mat->get_non_local_matrix()),
                        res_non_local[rank], 0);
}


#endif


template <typename ValueType>
class Matrix : public ::testing::Test {
public:
    using value_type = ValueType;
    using local_index_type = gko::int32;
    using global_index_type = gko::int64;
    using part_type =
        gko::distributed::Partition<local_index_type, global_index_type>;
    using csr_mtx_type = gko::matrix::Csr<value_type, global_index_type>;
    using dist_mtx_type = gko::distributed::Matrix<value_type, local_index_type,
                                                   global_index_type>;
    using dist_vec_type = gko::distributed::Vector<value_type>;
    using dense_vec_type = gko::matrix::Dense<value_type>;
    using matrix_data = gko::matrix_data<value_type, global_index_type>;

    Matrix()
        : ref(gko::ReferenceExecutor::create()),
<<<<<<< HEAD
          comm(MPI_COMM_WORLD),
          size{5, 5},
          engine()
    {
        init_executor(ref, exec, comm);
=======
          comm(MPI_COMM_WORLD, ref),
          size{53, 53},
          num_rhs(11),
          logger(gko::share(HostToDeviceLogger::create())),
          engine()
    {
        init_executor(ref, exec);
        comm = gko::mpi::communicator(MPI_COMM_WORLD, exec);
        exec->add_logger(logger);
>>>>>>> ef2735ac

        row_part = part_type::build_from_contiguous(
            exec, gko::array<global_index_type>(
                      exec, I<global_index_type>{0, 2, 4, 5}));
        col_part = part_type::build_from_mapping(
            exec,
            gko::array<gko::distributed::comm_index_type>(
                exec, I<gko::distributed::comm_index_type>{1, 1, 2, 0, 0}),
            3);

        dist_mat = dist_mtx_type::create(exec, comm);
        dist_mat_large = dist_mtx_type::create(exec, comm);
        x = dist_vec_type::create(ref, comm);
        y = dist_vec_type::create(ref, comm);

        csr_mat = csr_mtx_type::create(exec);
        dense_x = dense_vec_type::create(exec);
        dense_y = dense_vec_type::create(exec);

        gko::matrix_data<value_type, global_index_type> mat_input{
            size,
            // clang-format off
            {{0, 1, 1}, {0, 3, 2}, {1, 1, 3}, {1, 2, 4}, {2, 1, 5},
             {2, 2, 6}, {3, 3, 8}, {3, 4, 7}, {4, 0, 9}, {4, 4, 10}}
            // clang-format on
        };
        dist_mat->read_distributed(mat_input, this->row_part.get(),
                                   this->col_part.get());
        csr_mat->read(mat_input);

        alpha = gko::test::generate_random_matrix<dense_vec_type>(
            1, 1, std::uniform_int_distribution<gko::size_type>(1, 1),
            std::normal_distribution<gko::remove_complex<value_type>>(),
            this->engine, this->exec);
        beta = gko::test::generate_random_matrix<dense_vec_type>(
            1, 1, std::uniform_int_distribution<gko::size_type>(1, 1),
            std::normal_distribution<gko::remove_complex<value_type>>(),
            this->engine, this->exec);
    }

<<<<<<< HEAD
    void SetUp() override { ASSERT_EQ(comm.size(), 3); }
=======
    void TearDown() override
    {
        if (exec != nullptr) {
            ASSERT_NO_THROW(exec->synchronize());
        }
    }

    void generate_matrix_pair(std::unique_ptr<dist_mtx_type>& host,
                              std::unique_ptr<dist_mtx_type>& device)
    {
        auto md = gko::test::generate_random_matrix_data<value_type,
                                                         global_index_type>(
            size[0], size[1],
            std::uniform_int_distribution<gko::size_type>(0, size[1]),
            std::normal_distribution<value_type>(), engine);
        host->read_distributed(md, part.get());
        device = gko::clone(exec, host);
    }
>>>>>>> ef2735ac

    void assert_local_vector_equal_to_global_vector(const dist_vec_type* dist,
                                                    const dense_vec_type* dense,
                                                    const part_type* part,
                                                    int rank)
    {
        auto host_part = gko::clone(this->ref, part);
        auto range_bounds = host_part->get_range_bounds();
        auto part_ids = part->get_part_ids();
        std::vector<global_index_type> gather_idxs;
        for (gko::size_type range_id = 0;
             range_id < host_part->get_num_ranges(); ++range_id) {
            if (part_ids[range_id] == rank) {
                for (global_index_type global_row = range_bounds[range_id];
                     global_row < range_bounds[range_id + 1]; ++global_row) {
                    gather_idxs.push_back(global_row);
                }
            }
        }
        gko::array<global_index_type> gather_idxs_view(
            this->exec, gather_idxs.begin(), gather_idxs.end());
        auto gathered_local = dense->row_gather(&gather_idxs_view);

        GKO_ASSERT_MTX_NEAR(dist->get_local_vector(), gathered_local.get(),
                            r<value_type>::value);
    }

    void init_large(gko::size_type num_rows, gko::size_type num_cols)
    {
        auto rank = comm.rank();
        int num_parts = comm.size();
        auto vec_md = gko::test::generate_random_matrix_data<value_type,
                                                             global_index_type>(
            num_rows, num_cols,
            std::uniform_int_distribution<int>(static_cast<int>(num_cols),
                                               static_cast<int>(num_cols)),
            std::normal_distribution<gko::remove_complex<value_type>>(),
            engine);
        auto mat_md = gko::test::generate_random_matrix_data<value_type,
                                                             global_index_type>(
            num_rows, num_rows,
            std::uniform_int_distribution<int>(0, static_cast<int>(num_rows)),
            std::normal_distribution<gko::remove_complex<value_type>>(),
            engine);

        auto row_mapping =
            gko::test::generate_random_array<gko::distributed::comm_index_type>(
                num_rows, std::uniform_int_distribution<int>(0, num_parts - 1),
                engine, exec);
        auto col_mapping =
            gko::test::generate_random_array<gko::distributed::comm_index_type>(
                num_rows, std::uniform_int_distribution<int>(0, num_parts - 1),
                engine, exec);
        row_part_large =
            part_type::build_from_mapping(exec, row_mapping, num_parts);
        col_part_large =
            part_type::build_from_mapping(exec, col_mapping, num_parts);

        dist_mat_large->read_distributed(mat_md, row_part_large.get(),
                                         col_part_large.get());
        csr_mat->read(mat_md);

        x->read_distributed(vec_md, col_part_large.get());
        dense_x->read(vec_md);

        y->read_distributed(vec_md, row_part_large.get());
        dense_y->read(vec_md);
    }

    std::shared_ptr<gko::ReferenceExecutor> ref;
    std::shared_ptr<gko::EXEC_TYPE> exec;

    gko::mpi::communicator comm;

    gko::dim<2> size;

    std::unique_ptr<part_type> row_part;
    std::unique_ptr<part_type> col_part;
    std::unique_ptr<part_type> row_part_large;
    std::unique_ptr<part_type> col_part_large;

    std::unique_ptr<dist_mtx_type> dist_mat;
    std::unique_ptr<dist_mtx_type> dist_mat_large;
    std::unique_ptr<csr_mtx_type> csr_mat;

    std::unique_ptr<dist_vec_type> x;
    std::unique_ptr<dist_vec_type> y;
    std::unique_ptr<dense_vec_type> dense_x;
    std::unique_ptr<dense_vec_type> dense_y;

    std::unique_ptr<dense_vec_type> alpha;
    std::unique_ptr<dense_vec_type> beta;

    std::default_random_engine engine;
};

TYPED_TEST_SUITE(Matrix, gko::test::ValueTypes);


TYPED_TEST(Matrix, CanApplyToSingleVector)
{
    using value_type = typename TestFixture::value_type;
    using index_type = typename TestFixture::global_index_type;
    auto vec_md = gko::matrix_data<value_type, index_type>{
        I<I<value_type>>{{1}, {2}, {3}, {4}, {5}}};
    I<I<value_type>> result[3] = {{{10}, {18}}, {{28}, {67}}, {{59}}};
    auto rank = this->comm.rank();
    this->x->read_distributed(vec_md, this->col_part.get());
    this->y->read_distributed(vec_md, this->row_part.get());

    this->dist_mat->apply(this->x.get(), this->y.get());

    GKO_ASSERT_MTX_NEAR(this->y->get_local_vector(), result[rank], 0);
}


TYPED_TEST(Matrix, CanApplyToMultipleVectors)
{
    using value_type = typename TestFixture::value_type;
    using index_type = typename TestFixture::global_index_type;
    auto vec_md = gko::matrix_data<value_type, index_type>{
        I<I<value_type>>{{1, 11}, {2, 22}, {3, 33}, {4, 44}, {5, 55}}};
    I<I<value_type>> result[3] = {
        {{10, 110}, {18, 198}}, {{28, 308}, {67, 737}}, {{59, 649}}};
    auto rank = this->comm.rank();
    this->x->read_distributed(vec_md, this->col_part.get());
    this->y->read_distributed(vec_md, this->row_part.get());

    this->dist_mat->apply(this->x.get(), this->y.get());

    GKO_ASSERT_MTX_NEAR(this->y->get_local_vector(), result[rank], 0);
}


TYPED_TEST(Matrix, CanAdvancedApplyToSingleVector)
{
    using value_type = typename TestFixture::value_type;
    using index_type = typename TestFixture::global_index_type;
    using dense_vec_type = typename TestFixture::dense_vec_type;
    auto vec_md = gko::matrix_data<value_type, index_type>{
        I<I<value_type>>{{1}, {2}, {3}, {4}, {5}}};
    I<I<value_type>> result[3] = {{{17}, {30}}, {{47}, {122}}, {{103}}};
    auto rank = this->comm.rank();
    this->alpha = gko::initialize<dense_vec_type>({2.0}, this->exec);
    this->beta = gko::initialize<dense_vec_type>({-3.0}, this->exec);
    this->x->read_distributed(vec_md, this->col_part.get());
    this->y->read_distributed(vec_md, this->row_part.get());

    this->dist_mat->apply(this->alpha.get(), this->x.get(), this->beta.get(),
                          this->y.get());

    GKO_ASSERT_MTX_NEAR(this->y->get_local_vector(), result[rank], 0);
}


TYPED_TEST(Matrix, CanApplyToSingleVectorLarge)
{
    this->init_large(100, 1);

    this->dist_mat_large->apply(this->x.get(), this->y.get());
    this->csr_mat->apply(this->dense_x.get(), this->dense_y.get());

    this->assert_local_vector_equal_to_global_vector(
        this->y.get(), this->dense_y.get(), this->row_part_large.get(),
        this->comm.rank());
}


TYPED_TEST(Matrix, CanApplyToMultipleVectorsLarge)
{
    this->init_large(100, 17);

    this->dist_mat_large->apply(this->x.get(), this->y.get());
    this->csr_mat->apply(this->dense_x.get(), this->dense_y.get());

    this->assert_local_vector_equal_to_global_vector(
        this->y.get(), this->dense_y.get(), this->row_part_large.get(),
        this->comm.rank());
}


TYPED_TEST(Matrix, CanAdvancedApplyToMultipleVectorsLarge)
{
    this->init_large(100, 17);

    this->dist_mat_large->apply(this->alpha.get(), this->x.get(),
                                this->beta.get(), this->y.get());
    this->csr_mat->apply(this->alpha.get(), this->dense_x.get(),
                         this->beta.get(), this->dense_y.get());

    this->assert_local_vector_equal_to_global_vector(
        this->y.get(), this->dense_y.get(), this->row_part_large.get(),
        this->comm.rank());
}


TYPED_TEST(Matrix, CanConvertToNextPrecision)
{
    using T = typename TestFixture::value_type;
    using csr = typename TestFixture::dist_mtx_type::local_matrix_type;
    using local_index_type = typename TestFixture::local_index_type;
    using global_index_type = typename TestFixture::global_index_type;
    using OtherT = typename gko::next_precision<T>;
    using OtherDist =
        typename gko::distributed::Matrix<OtherT, local_index_type,
                                          global_index_type>;
    auto tmp = OtherDist::create(this->ref, this->comm);
    auto res = TestFixture::dist_mtx_type::create(this->ref, this->comm);
    // If OtherT is more precise: 0, otherwise r
    auto residual = r<OtherT>::value < r<T>::value
                        ? gko::remove_complex<T>{0}
                        : gko::remove_complex<T>{r<OtherT>::value};

    this->dist_mat->convert_to(tmp.get());
    tmp->convert_to(res.get());

    GKO_ASSERT_MTX_NEAR(gko::as<csr>(this->dist_mat->get_local_matrix()),
                        gko::as<csr>(res->get_local_matrix()), residual);
    GKO_ASSERT_MTX_NEAR(gko::as<csr>(this->dist_mat->get_non_local_matrix()),
                        gko::as<csr>(res->get_non_local_matrix()), residual);
}


TYPED_TEST(Matrix, CanMoveToNextPrecision)
{
    using T = typename TestFixture::value_type;
    using csr = typename TestFixture::dist_mtx_type::local_matrix_type;
    using local_index_type = typename TestFixture::local_index_type;
    using global_index_type = typename TestFixture::global_index_type;
    using OtherT = typename gko::next_precision<T>;
    using OtherDist =
        typename gko::distributed::Matrix<OtherT, local_index_type,
                                          global_index_type>;
    auto tmp = OtherDist::create(this->ref, this->comm);
    auto res = TestFixture::dist_mtx_type::create(this->ref, this->comm);
    auto clone_dist_mat = gko::clone(this->dist_mat);
    // If OtherT is more precise: 0, otherwise r
    auto residual = r<OtherT>::value < r<T>::value
                        ? gko::remove_complex<T>{0}
                        : gko::remove_complex<T>{r<OtherT>::value};

    this->dist_mat->move_to(tmp.get());
    tmp->convert_to(res.get());

    GKO_ASSERT_MTX_NEAR(gko::as<csr>(clone_dist_mat->get_local_matrix()),
                        gko::as<csr>(res->get_local_matrix()), residual);
    GKO_ASSERT_MTX_NEAR(gko::as<csr>(clone_dist_mat->get_non_local_matrix()),
                        gko::as<csr>(res->get_non_local_matrix()), residual);
}


bool needs_transfers(std::shared_ptr<const gko::Executor> exec)
{
    return exec->get_master() != exec && !gko::mpi::is_gpu_aware();
}


class HostToDeviceLogger : public gko::log::Logger {
public:
    void on_copy_started(const gko::Executor* exec_from,
                         const gko::Executor* exec_to,
                         const gko::uintptr& loc_from,
                         const gko::uintptr& loc_to,
                         const gko::size_type& num_bytes) const override
    {
        if (exec_from != exec_to) {
            transfer_count_++;
        }
    }

    int get_transfer_count() const { return transfer_count_; }

    static std::unique_ptr<HostToDeviceLogger> create()
    {
        return std::unique_ptr<HostToDeviceLogger>(new HostToDeviceLogger());
    }

protected:
    HostToDeviceLogger() : gko::log::Logger(gko::log::Logger::copy_started_mask)
    {}

private:
    mutable int transfer_count_ = 0;
};


class MatrixGpuAwareCheck : public ::testing::Test {
public:
    using value_type = double;
    using local_index_type = gko::int32;
    using global_index_type = gko::int64;
    using part_type =
        gko::distributed::Partition<local_index_type, global_index_type>;
    using dist_mtx_type = gko::distributed::Matrix<value_type, local_index_type,
                                                   global_index_type>;
    using dist_vec_type = gko::distributed::Vector<value_type>;
    using dense_vec_type = gko::matrix::Dense<value_type>;

    MatrixGpuAwareCheck()
        : ref(gko::ReferenceExecutor::create()),
          comm(MPI_COMM_WORLD),
          logger(gko::share(HostToDeviceLogger::create())),
          engine()
    {
        init_executor(ref, exec, comm);
        exec->add_logger(logger);

        mat = dist_mtx_type::create(exec, comm);
        x = dist_vec_type::create(exec, comm);
        y = dist_vec_type::create(exec, comm);

        alpha = dense_vec_type::create(exec, gko::dim<2>{1, 1});
        beta = dense_vec_type::create(exec, gko::dim<2>{1, 1});
    }

    std::shared_ptr<gko::ReferenceExecutor> ref;
    std::shared_ptr<gko::EXEC_TYPE> exec;

    gko::mpi::communicator comm;

    std::unique_ptr<dist_mtx_type> mat;

    std::unique_ptr<dist_vec_type> x;
    std::unique_ptr<dist_vec_type> y;

    std::unique_ptr<dense_vec_type> alpha;
    std::unique_ptr<dense_vec_type> beta;

    std::shared_ptr<HostToDeviceLogger> logger;

    std::default_random_engine engine;
};


TEST_F(MatrixGpuAwareCheck, ApplyCopiesToHostOnlyIfNecessary)
{
    auto transfer_count_before = logger->get_transfer_count();

    mat->apply(x.get(), y.get());

    ASSERT_EQ(logger->get_transfer_count() > transfer_count_before,
              needs_transfers(exec));
}


TEST_F(MatrixGpuAwareCheck, AdvancedApplyCopiesToHostOnlyIfNecessary)
{
    auto transfer_count_before = logger->get_transfer_count();

    mat->apply(alpha.get(), x.get(), beta.get(), y.get());

    ASSERT_EQ(logger->get_transfer_count() > transfer_count_before,
              needs_transfers(exec));
}


}  // namespace<|MERGE_RESOLUTION|>--- conflicted
+++ resolved
@@ -79,7 +79,6 @@
     using matrix_data = gko::matrix_data<value_type, global_index_type>;
 
 
-<<<<<<< HEAD
     MatrixCreation()
         : ref(gko::ReferenceExecutor::create()),
           size{5, 5},
@@ -116,17 +115,6 @@
     }
 
     void SetUp() override { ASSERT_EQ(comm.size(), 3); }
-=======
-    static std::unique_ptr<HostToDeviceLogger> create()
-    {
-        return std::unique_ptr<HostToDeviceLogger>(new HostToDeviceLogger());
-    }
-
-protected:
-    explicit HostToDeviceLogger()
-        : gko::log::Logger(gko::log::Logger::copy_started_mask)
-    {}
->>>>>>> ef2735ac
 
 
     std::shared_ptr<gko::ReferenceExecutor> ref;
@@ -223,23 +211,11 @@
 
     Matrix()
         : ref(gko::ReferenceExecutor::create()),
-<<<<<<< HEAD
           comm(MPI_COMM_WORLD),
           size{5, 5},
           engine()
     {
         init_executor(ref, exec, comm);
-=======
-          comm(MPI_COMM_WORLD, ref),
-          size{53, 53},
-          num_rhs(11),
-          logger(gko::share(HostToDeviceLogger::create())),
-          engine()
-    {
-        init_executor(ref, exec);
-        comm = gko::mpi::communicator(MPI_COMM_WORLD, exec);
-        exec->add_logger(logger);
->>>>>>> ef2735ac
 
         row_part = part_type::build_from_contiguous(
             exec, gko::array<global_index_type>(
@@ -280,28 +256,7 @@
             this->engine, this->exec);
     }
 
-<<<<<<< HEAD
     void SetUp() override { ASSERT_EQ(comm.size(), 3); }
-=======
-    void TearDown() override
-    {
-        if (exec != nullptr) {
-            ASSERT_NO_THROW(exec->synchronize());
-        }
-    }
-
-    void generate_matrix_pair(std::unique_ptr<dist_mtx_type>& host,
-                              std::unique_ptr<dist_mtx_type>& device)
-    {
-        auto md = gko::test::generate_random_matrix_data<value_type,
-                                                         global_index_type>(
-            size[0], size[1],
-            std::uniform_int_distribution<gko::size_type>(0, size[1]),
-            std::normal_distribution<value_type>(), engine);
-        host->read_distributed(md, part.get());
-        device = gko::clone(exec, host);
-    }
->>>>>>> ef2735ac
 
     void assert_local_vector_equal_to_global_vector(const dist_vec_type* dist,
                                                     const dense_vec_type* dense,
@@ -602,11 +557,12 @@
 
     MatrixGpuAwareCheck()
         : ref(gko::ReferenceExecutor::create()),
-          comm(MPI_COMM_WORLD),
+          comm(MPI_COMM_WORLD, ref),
           logger(gko::share(HostToDeviceLogger::create())),
           engine()
     {
-        init_executor(ref, exec, comm);
+        init_executor(ref, exec);
+        comm = gko::mpi::communicator(MPI_COMM_WORLD, exec);
         exec->add_logger(logger);
 
         mat = dist_mtx_type::create(exec, comm);
