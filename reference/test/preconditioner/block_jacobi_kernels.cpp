/*******************************<GINKGO LICENSE>******************************
Copyright 2017-2018

Karlsruhe Institute of Technology
Universitat Jaume I
University of Tennessee

Redistribution and use in source and binary forms, with or without modification,
are permitted provided that the following conditions are met:

1. Redistributions of source code must retain the above copyright notice,
   this list of conditions and the following disclaimer.

2. Redistributions in binary form must reproduce the above copyright notice,
   this list of conditions and the following disclaimer in the documentation
   and/or other materials provided with the distribution.

3. Neither the name of the copyright holder nor the names of its contributors
   may be used to endorse or promote products derived from this software
   without specific prior written permission.

THIS SOFTWARE IS PROVIDED BY THE COPYRIGHT HOLDERS AND CONTRIBUTORS "AS IS" AND
ANY EXPRESS OR IMPLIED WARRANTIES, INCLUDING, BUT NOT LIMITED TO, THE IMPLIED
WARRANTIES OF MERCHANTABILITY AND FITNESS FOR A PARTICULAR PURPOSE ARE
DISCLAIMED. IN NO EVENT SHALL THE COPYRIGHT HOLDER OR CONTRIBUTORS BE LIABLE FOR
ANY DIRECT, INDIRECT, INCIDENTAL, SPECIAL, EXEMPLARY, OR CONSEQUENTIAL DAMAGES
(INCLUDING, BUT NOT LIMITED TO, PROCUREMENT OF SUBSTITUTE GOODS OR SERVICES;
LOSS OF USE, DATA, OR PROFITS; OR BUSINESS INTERRUPTION) HOWEVER CAUSED AND ON
ANY THEORY OF LIABILITY, WHETHER IN CONTRACT, STRICT LIABILITY, OR TORT
(INCLUDING NEGLIGENCE OR OTHERWISE) ARISING IN ANY WAY OUT OF THE USE OF THIS
SOFTWARE, EVEN IF ADVISED OF THE POSSIBILITY OF SUCH DAMAGE.
******************************<GINKGO LICENSE>*******************************/

#include <core/preconditioner/block_jacobi.hpp>


#include <algorithm>


#include <gtest/gtest.h>


#include <core/matrix/csr.hpp>
#include <core/matrix/dense.hpp>
#include <core/test/utils.hpp>


namespace {


template <typename ConcreteBlockJacobiFactory>
class BasicBlockJacobiTest : public ::testing::Test {
protected:
    using BjFactory = ConcreteBlockJacobiFactory;
    using Bj = typename ConcreteBlockJacobiFactory::generated_type;
    using Mtx = gko::matrix::Csr<>;
    using Vec = gko::matrix::Dense<>;

    BasicBlockJacobiTest()
        : exec(gko::ReferenceExecutor::create()),
          bj_factory(BjFactory::create(exec, 3)),
          block_pointers(exec, 3),
          mtx(gko::matrix::Csr<>::create(exec, 5, 5, 13))
    {
        block_pointers.get_data()[0] = 0;
        block_pointers.get_data()[1] = 2;
        block_pointers.get_data()[2] = 5;
        /* test matrix:
            4  -2 |        -2
           -1   4 |
           -------+----------
                  | 4  -2
                  |-1   4  -2
           -1     |    -1   4
         */
        init_array(mtx->get_row_ptrs(), {0, 3, 5, 7, 10, 13});
        init_array(mtx->get_col_idxs(),
                   {0, 1, 4, 0, 1, 2, 3, 2, 3, 4, 0, 3, 4});
        init_array(mtx->get_values(), {4.0, -2.0, -2.0, -1.0, 4.0, 4.0, -2.0,
                                       -1.0, 4.0, -2.0, -1.0, -1.0, 4.0});
    }

    template <typename T>
    void init_array(T *arr, std::initializer_list<T> vals)
    {
        for (auto elem : vals) {
            *(arr++) = elem;
        }
    }

    std::shared_ptr<const gko::Executor> exec;
    std::unique_ptr<BjFactory> bj_factory;
    gko::Array<gko::int32> block_pointers;
    std::shared_ptr<gko::matrix::Csr<>> mtx;
    std::unique_ptr<gko::LinOp> bj_lin_op;
    Bj *bj;
};


class BlockJacobi
    : public BasicBlockJacobiTest<gko::preconditioner::BlockJacobiFactory<>> {
};


TEST_F(BlockJacobi, CanBeGenerated)
{
    bj_factory->set_block_pointers(block_pointers);
    bj_lin_op = bj_factory->generate(mtx);
    bj = static_cast<Bj *>(bj_lin_op.get());

    ASSERT_NE(bj, nullptr);
    EXPECT_EQ(bj->get_executor(), exec);
    EXPECT_EQ(bj->get_max_block_size(), 3);
    EXPECT_EQ(bj->get_num_rows(), 5);
    EXPECT_EQ(bj->get_num_cols(), 5);
    ASSERT_EQ(bj->get_num_blocks(), 2);
    auto ptrs = bj->get_const_block_pointers();
    EXPECT_EQ(ptrs[0], 0);
    EXPECT_EQ(ptrs[1], 2);
    ASSERT_EQ(ptrs[2], 5);
}


TEST_F(BlockJacobi, FindsNaturalBlocks)
{
    /* example matrix:
        1   1
        1   1
        1       1
        1       1
     */
    auto mtx = Mtx::create(exec, 4, 4, 8);
    init_array(mtx->get_row_ptrs(), {0, 2, 4, 6, 8});
    init_array(mtx->get_col_idxs(), {0, 1, 0, 1, 0, 2, 0, 2});
    init_array(mtx->get_values(), {1.0, 1.0, 1.0, 1.0, 1.0, 1.0, 1.0, 1.0});
    bj_lin_op = bj_factory->generate(std::move(mtx));
    bj = static_cast<Bj *>(bj_lin_op.get());

    EXPECT_EQ(bj->get_max_block_size(), 3);
    ASSERT_EQ(bj->get_num_blocks(), 2);
    auto ptrs = bj->get_const_block_pointers();
    EXPECT_EQ(ptrs[0], 0);
    EXPECT_EQ(ptrs[1], 2);
    EXPECT_EQ(ptrs[2], 4);
}


TEST_F(BlockJacobi, ExecutesSupervariableAgglomeration)
{
    /* example matrix:
        1   1
        1   1
                1   1
                1   1
                        1
     */
    auto mtx = Mtx::create(exec, 5, 5, 9);
    init_array(mtx->get_row_ptrs(), {0, 2, 4, 6, 8, 9});
    init_array(mtx->get_col_idxs(), {0, 1, 0, 1, 2, 3, 2, 3, 4});
    init_array(mtx->get_values(),
               {1.0, 1.0, 1.0, 1.0, 1.0, 1.0, 1.0, 1.0, 1.0});
    bj_lin_op = bj_factory->generate(std::move(mtx));
    bj = static_cast<Bj *>(bj_lin_op.get());

    EXPECT_EQ(bj->get_max_block_size(), 3);
    ASSERT_EQ(bj->get_num_blocks(), 2);
    auto ptrs = bj->get_const_block_pointers();
    EXPECT_EQ(ptrs[0], 0);
    EXPECT_EQ(ptrs[1], 2);
    EXPECT_EQ(ptrs[2], 5);
}


TEST_F(BlockJacobi, AdheresToBlockSizeBound)
{
    /* example matrix:
        1
            1
                1
                    1
                        1
                            1
                                1
     */
    auto mtx = Mtx::create(exec, 7, 7, 7);
    init_array(mtx->get_row_ptrs(), {0, 1, 2, 3, 4, 5, 6, 7});
    init_array(mtx->get_col_idxs(), {0, 1, 2, 3, 4, 5, 6});
    init_array(mtx->get_values(), {1.0, 1.0, 1.0, 1.0, 1.0, 1.0, 1.0});
    bj_lin_op = bj_factory->generate(std::move(mtx));
    bj = static_cast<Bj *>(bj_lin_op.get());

    EXPECT_EQ(bj->get_max_block_size(), 3);
    ASSERT_EQ(bj->get_num_blocks(), 3);
    auto ptrs = bj->get_const_block_pointers();
    EXPECT_EQ(ptrs[0], 0);
    EXPECT_EQ(ptrs[1], 3);
    EXPECT_EQ(ptrs[2], 6);
    EXPECT_EQ(ptrs[3], 7);
}


TEST_F(BlockJacobi, CanBeGeneratedWithUnknownBlockSizes)
{
    bj_lin_op = bj_factory->generate(mtx);
    bj = dynamic_cast<Bj *>(bj_lin_op.get());

    ASSERT_NE(bj, nullptr);
    EXPECT_EQ(bj->get_executor(), exec);
    EXPECT_EQ(bj->get_max_block_size(), 3);
    EXPECT_EQ(bj->get_num_rows(), 5);
    EXPECT_EQ(bj->get_num_cols(), 5);
    ASSERT_EQ(bj->get_num_blocks(), 2);
    auto ptrs = bj->get_const_block_pointers();
    EXPECT_EQ(ptrs[0], 0);
    EXPECT_EQ(ptrs[1], 3);
    ASSERT_EQ(ptrs[2], 5);
}


TEST_F(BlockJacobi, InvertsDiagonalBlocks)
{
    bj_factory->set_block_pointers(block_pointers);

    bj_lin_op = bj_factory->generate(mtx);

    bj = static_cast<Bj *>(bj_lin_op.get());
    auto p = bj->get_stride();
    auto b1 = bj->get_blocks();
    EXPECT_NEAR(b1[0 * p + 0], 4.0 / 14.0, 1e-14);
    EXPECT_NEAR(b1[0 * p + 1], 2.0 / 14.0, 1e-14);
    EXPECT_NEAR(b1[1 * p + 0], 1.0 / 14.0, 1e-14);
    EXPECT_NEAR(b1[1 * p + 1], 4.0 / 14.0, 1e-14);

    auto b2 = bj->get_blocks() + 2 * p;
    EXPECT_NEAR(b2[0 * p + 0], 14.0 / 48.0, 1e-14);
    EXPECT_NEAR(b2[0 * p + 1], 8.0 / 48.0, 1e-14);
    EXPECT_NEAR(b2[0 * p + 2], 4.0 / 48.0, 1e-14);
    EXPECT_NEAR(b2[1 * p + 0], 4.0 / 48.0, 1e-14);
    EXPECT_NEAR(b2[1 * p + 1], 16.0 / 48.0, 1e-14);
    EXPECT_NEAR(b2[1 * p + 2], 8.0 / 48.0, 1e-14);
    EXPECT_NEAR(b2[2 * p + 0], 1.0 / 48.0, 1e-14);
    EXPECT_NEAR(b2[2 * p + 1], 4.0 / 48.0, 1e-14);
    EXPECT_NEAR(b2[2 * p + 2], 14.0 / 48.0, 1e-14);
}


TEST_F(BlockJacobi, PivotsWhenInvertingBlock)
{
    gko::Array<gko::int32> bp(exec, 2);
    init_array(bp.get_data(), {0, 3});
    bj_factory->set_block_pointers(bp);
    auto mtx = Mtx::create(exec, 3, 3, 9);
    /* test matrix:
       0 2 0
       0 0 4
       1 0 0
     */
    init_array(mtx->get_row_ptrs(), {0, 3, 6, 9});
    init_array(mtx->get_col_idxs(), {0, 1, 2, 0, 1, 2, 0, 1, 2});
    init_array(mtx->get_values(),
               {0.0, 2.0, 0.0, 0.0, 0.0, 4.0, 1.0, 0.0, 0.0});

    bj_lin_op = bj_factory->generate(std::move(mtx));

    bj = static_cast<Bj *>(bj_lin_op.get());
    auto p = bj->get_stride();
    auto b1 = bj->get_blocks();
    EXPECT_NEAR(b1[0 * p + 0], 0.0 / 4.0, 1e-14);
    EXPECT_NEAR(b1[0 * p + 1], 0.0 / 4.0, 1e-14);
    EXPECT_NEAR(b1[0 * p + 2], 4.0 / 4.0, 1e-14);
    EXPECT_NEAR(b1[1 * p + 0], 2.0 / 4.0, 1e-14);
    EXPECT_NEAR(b1[1 * p + 1], 0.0 / 4.0, 1e-14);
    EXPECT_NEAR(b1[1 * p + 2], 0.0 / 4.0, 1e-14);
    EXPECT_NEAR(b1[2 * p + 0], 0.0 / 4.0, 1e-14);
    EXPECT_NEAR(b1[2 * p + 1], 1.0 / 4.0, 1e-14);
    EXPECT_NEAR(b1[2 * p + 2], 0.0 / 4.0, 1e-14);
}


TEST_F(BlockJacobi, AppliesToVector)
{
    auto x = gko::initialize<Vec>({1.0, -1.0, 2.0, -2.0, 3.0}, exec);
    auto b = gko::initialize<Vec>({4.0, -1.0, -2.0, 4.0, -1.0}, exec);
    bj_factory->set_block_pointers(block_pointers);
    auto bj = bj_factory->generate(mtx);

    bj->apply(b.get(), x.get());

    ASSERT_MTX_NEAR(x, l({1.0, 0.0, 0.0, 1.0, 0.0}), 1e-14);
}


TEST_F(BlockJacobi, AppliesToMultipleVectors)
{
    auto x = gko::initialize<Vec>(
        3, {{1.0, 0.5}, {-1.0, -0.5}, {2.0, 1.0}, {-2.0, -1.0}, {3.0, 1.5}},
        exec);
    auto b = gko::initialize<Vec>(
        3, {{4.0, -2.0}, {-1.0, 4.0}, {-2.0, 0.0}, {4.0, -2.0}, {-1.0, 4.0}},
        exec);
    bj_factory->set_block_pointers(block_pointers);
    auto bj = bj_factory->generate(mtx);

    bj->apply(b.get(), x.get());

    ASSERT_MTX_NEAR(
        x, l({{1.0, 0.0}, {0.0, 1.0}, {0.0, 0.0}, {1.0, 0.0}, {0.0, 1.0}}),
        1e-14);
}


TEST_F(BlockJacobi, AppliesLinearCombinationToVector)
{
    auto x = gko::initialize<Vec>({1.0, -1.0, 2.0, -2.0, 3.0}, exec);
    auto b = gko::initialize<Vec>({4.0, -1.0, -2.0, 4.0, -1.0}, exec);
    auto alpha = gko::initialize<Vec>({2.0}, exec);
    auto beta = gko::initialize<Vec>({-1.0}, exec);
    bj_factory->set_block_pointers(block_pointers);
    auto bj = bj_factory->generate(mtx);

    bj->apply(alpha.get(), b.get(), beta.get(), x.get());

    ASSERT_MTX_NEAR(x, l({1.0, 1.0, -2.0, 4.0, -3.0}), 1e-14);
}


TEST_F(BlockJacobi, AppliesLinearCombinationToMultipleVectors)
{
    auto x = gko::initialize<Vec>(
        3, {{1.0, 0.5}, {-1.0, -0.5}, {2.0, 1.0}, {-2.0, -1.0}, {3.0, 1.5}},
        exec);
    auto b = gko::initialize<Vec>(
        3, {{4.0, -2.0}, {-1.0, 4.0}, {-2.0, 0.0}, {4.0, -2.0}, {-1.0, 4.0}},
        exec);
    auto alpha = gko::initialize<Vec>({2.0}, exec);
    auto beta = gko::initialize<Vec>({-1.0}, exec);
    bj_factory->set_block_pointers(block_pointers);
    auto bj = bj_factory->generate(mtx);

    bj->apply(alpha.get(), b.get(), beta.get(), x.get());

    ASSERT_MTX_NEAR(
        x, l({{1.0, -0.5}, {1.0, 2.5}, {-2.0, -1.0}, {4.0, 1.0}, {-3.0, 0.5}}),
        1e-14);
}


TEST_F(BlockJacobi, ConvertsToDense)
{
    auto dense = gko::matrix::Dense<>::create(exec);
    bj_factory->set_block_pointers(block_pointers);

    dense->copy_from(bj_factory->generate(mtx));

    // clang-format off
    ASSERT_MTX_NEAR(dense,
        l({{4.0 / 14, 2.0 / 14,       0.0,       0.0,       0.0},
           {1.0 / 14, 4.0 / 14,       0.0,       0.0,       0.0},
           {     0.0,      0.0, 14.0 / 48,  8.0 / 48,  4.0 / 48},
           {     0.0,      0.0,  4.0 / 48, 16.0 / 48,  8.0 / 48},
           {     0.0,      0.0,  1.0 / 48,  4.0 / 48, 14.0 / 48}}), 1e-14);
    // clang-format on
}


class AdaptiveBlockJacobi
    : public BasicBlockJacobiTest<
          gko::preconditioner::AdaptiveBlockJacobiFactory<>> {
protected:
    AdaptiveBlockJacobi() : block_precisions(exec, 2)
    {
        block_precisions.get_data()[0] = Bj::single_precision;
        block_precisions.get_data()[1] = Bj::double_precision;
    }

    gko::Array<Bj::precision> block_precisions;
};


// TODO: take into account different precisions in the following tests


TEST_F(AdaptiveBlockJacobi, CanBeGenerated)
{
    bj_factory->set_block_pointers(block_pointers);
    bj_factory->set_block_precisions(block_precisions);
    bj_lin_op = bj_factory->generate(mtx);
    bj = static_cast<Bj *>(bj_lin_op.get());

    ASSERT_NE(bj, nullptr);
    EXPECT_EQ(bj->get_executor(), exec);
    EXPECT_EQ(bj->get_max_block_size(), 3);
    EXPECT_EQ(bj->get_num_rows(), 5);
    EXPECT_EQ(bj->get_num_cols(), 5);
    ASSERT_EQ(bj->get_num_blocks(), 2);
    auto ptrs = bj->get_const_block_pointers();
    EXPECT_EQ(ptrs[0], 0);
    EXPECT_EQ(ptrs[1], 2);
    ASSERT_EQ(ptrs[2], 5);
    auto prec = bj->get_const_block_precisions();
    EXPECT_EQ(prec[0], Bj::single_precision);
    ASSERT_EQ(prec[1], Bj::double_precision);
}


TEST_F(AdaptiveBlockJacobi, InvertsDiagonalBlocks)
{
    bj_factory->set_block_pointers(block_pointers);
    bj_factory->set_block_precisions(block_precisions);

    bj_lin_op = bj_factory->generate(mtx);

    bj = static_cast<Bj *>(bj_lin_op.get());
<<<<<<< HEAD
    auto p = bj->get_stride();
    auto b1 = bj->get_blocks();
    EXPECT_NEAR(b1[0 * p + 0], 4.0 / 14.0, 1e-14);
    EXPECT_NEAR(b1[0 * p + 1], 2.0 / 14.0, 1e-14);
    EXPECT_NEAR(b1[1 * p + 0], 1.0 / 14.0, 1e-14);
    EXPECT_NEAR(b1[1 * p + 1], 4.0 / 14.0, 1e-14);
=======
    auto p = bj->get_padding();
    auto b1 = reinterpret_cast<const float *>(bj->get_const_blocks());
    EXPECT_NEAR(b1[0 * p + 0], 4.0 / 14.0, 1e-7);
    EXPECT_NEAR(b1[0 * p + 1], 2.0 / 14.0, 1e-7);
    EXPECT_NEAR(b1[1 * p + 0], 1.0 / 14.0, 1e-7);
    EXPECT_NEAR(b1[1 * p + 1], 4.0 / 14.0, 1e-7);
>>>>>>> 388a07e6

    auto b2 = bj->get_blocks() + 2 * p;
    EXPECT_NEAR(b2[0 * p + 0], 14.0 / 48.0, 1e-14);
    EXPECT_NEAR(b2[0 * p + 1], 8.0 / 48.0, 1e-14);
    EXPECT_NEAR(b2[0 * p + 2], 4.0 / 48.0, 1e-14);
    EXPECT_NEAR(b2[1 * p + 0], 4.0 / 48.0, 1e-14);
    EXPECT_NEAR(b2[1 * p + 1], 16.0 / 48.0, 1e-14);
    EXPECT_NEAR(b2[1 * p + 2], 8.0 / 48.0, 1e-14);
    EXPECT_NEAR(b2[2 * p + 0], 1.0 / 48.0, 1e-14);
    EXPECT_NEAR(b2[2 * p + 1], 4.0 / 48.0, 1e-14);
    EXPECT_NEAR(b2[2 * p + 2], 14.0 / 48.0, 1e-14);
}


TEST_F(AdaptiveBlockJacobi, PivotsWhenInvertingBlock)
{
    gko::Array<gko::int32> bp(exec, 2);
    init_array(bp.get_data(), {0, 3});
    bj_factory->set_block_pointers(bp);
    bj_factory->set_block_precisions(block_precisions);
    auto mtx = Mtx::create(exec, 3, 3, 9);
    /* test matrix:
       0 2 0
       0 0 4
       1 0 0
     */
    init_array(mtx->get_row_ptrs(), {0, 3, 6, 9});
    init_array(mtx->get_col_idxs(), {0, 1, 2, 0, 1, 2, 0, 1, 2});
    init_array(mtx->get_values(),
               {0.0, 2.0, 0.0, 0.0, 0.0, 4.0, 1.0, 0.0, 0.0});

    bj_lin_op = bj_factory->generate(std::move(mtx));

    bj = static_cast<Bj *>(bj_lin_op.get());
<<<<<<< HEAD
    auto p = bj->get_stride();
    auto b1 = bj->get_blocks();
    EXPECT_NEAR(b1[0 * p + 0], 0.0 / 4.0, 1e-14);
    EXPECT_NEAR(b1[0 * p + 1], 0.0 / 4.0, 1e-14);
    EXPECT_NEAR(b1[0 * p + 2], 4.0 / 4.0, 1e-14);
    EXPECT_NEAR(b1[1 * p + 0], 2.0 / 4.0, 1e-14);
    EXPECT_NEAR(b1[1 * p + 1], 0.0 / 4.0, 1e-14);
    EXPECT_NEAR(b1[1 * p + 2], 0.0 / 4.0, 1e-14);
    EXPECT_NEAR(b1[2 * p + 0], 0.0 / 4.0, 1e-14);
    EXPECT_NEAR(b1[2 * p + 1], 1.0 / 4.0, 1e-14);
    EXPECT_NEAR(b1[2 * p + 2], 0.0 / 4.0, 1e-14);
=======
    auto p = bj->get_padding();
    auto b1 = reinterpret_cast<const float *>(bj->get_const_blocks());
    EXPECT_NEAR(b1[0 * p + 0], 0.0 / 4.0, 1e-7);
    EXPECT_NEAR(b1[0 * p + 1], 0.0 / 4.0, 1e-7);
    EXPECT_NEAR(b1[0 * p + 2], 4.0 / 4.0, 1e-7);
    EXPECT_NEAR(b1[1 * p + 0], 2.0 / 4.0, 1e-7);
    EXPECT_NEAR(b1[1 * p + 1], 0.0 / 4.0, 1e-7);
    EXPECT_NEAR(b1[1 * p + 2], 0.0 / 4.0, 1e-7);
    EXPECT_NEAR(b1[2 * p + 0], 0.0 / 4.0, 1e-7);
    EXPECT_NEAR(b1[2 * p + 1], 1.0 / 4.0, 1e-7);
    EXPECT_NEAR(b1[2 * p + 2], 0.0 / 4.0, 1e-7);
>>>>>>> 388a07e6
}


TEST_F(AdaptiveBlockJacobi, AppliesToVector)
{
    auto x = gko::initialize<Vec>({1.0, -1.0, 2.0, -2.0, 3.0}, exec);
    auto b = gko::initialize<Vec>({4.0, -1.0, -2.0, 4.0, -1.0}, exec);
    bj_factory->set_block_pointers(block_pointers);
    bj_factory->set_block_precisions(block_precisions);
    auto bj = bj_factory->generate(mtx);

    bj->apply(b.get(), x.get());

    ASSERT_MTX_NEAR(x, l({1.0, 0.0, 0.0, 1.0, 0.0}), 1e-7);
}


TEST_F(AdaptiveBlockJacobi, AppliesToMultipleVectors)
{
    auto x = gko::initialize<Vec>(
        3, {{1.0, 0.5}, {-1.0, -0.5}, {2.0, 1.0}, {-2.0, -1.0}, {3.0, 1.5}},
        exec);
    auto b = gko::initialize<Vec>(
        3, {{4.0, -2.0}, {-1.0, 4.0}, {-2.0, 0.0}, {4.0, -2.0}, {-1.0, 4.0}},
        exec);
    bj_factory->set_block_pointers(block_pointers);
    bj_factory->set_block_precisions(block_precisions);
    auto bj = bj_factory->generate(mtx);

    bj->apply(b.get(), x.get());

    ASSERT_MTX_NEAR(
        x, l({{1.0, 0.0}, {0.0, 1.0}, {0.0, 0.0}, {1.0, 0.0}, {0.0, 1.0}}),
        1e-7);
}


TEST_F(AdaptiveBlockJacobi, AppliesLinearCombinationToVector)
{
    auto x = gko::initialize<Vec>({1.0, -1.0, 2.0, -2.0, 3.0}, exec);
    auto b = gko::initialize<Vec>({4.0, -1.0, -2.0, 4.0, -1.0}, exec);
    auto alpha = gko::initialize<Vec>({2.0}, exec);
    auto beta = gko::initialize<Vec>({-1.0}, exec);
    bj_factory->set_block_pointers(block_pointers);
    bj_factory->set_block_precisions(block_precisions);
    auto bj = bj_factory->generate(mtx);

    bj->apply(alpha.get(), b.get(), beta.get(), x.get());

    ASSERT_MTX_NEAR(x, l({1.0, 1.0, -2.0, 4.0, -3.0}), 1e-7);
}


TEST_F(AdaptiveBlockJacobi, AppliesLinearCombinationToMultipleVectors)
{
    auto x = gko::initialize<Vec>(
        3, {{1.0, 0.5}, {-1.0, -0.5}, {2.0, 1.0}, {-2.0, -1.0}, {3.0, 1.5}},
        exec);
    auto b = gko::initialize<Vec>(
        3, {{4.0, -2.0}, {-1.0, 4.0}, {-2.0, 0.0}, {4.0, -2.0}, {-1.0, 4.0}},
        exec);
    auto alpha = gko::initialize<Vec>({2.0}, exec);
    auto beta = gko::initialize<Vec>({-1.0}, exec);
    bj_factory->set_block_pointers(block_pointers);
    bj_factory->set_block_precisions(block_precisions);
    auto bj = bj_factory->generate(mtx);

    bj->apply(alpha.get(), b.get(), beta.get(), x.get());

    ASSERT_MTX_NEAR(
        x, l({{1.0, -0.5}, {1.0, 2.5}, {-2.0, -1.0}, {4.0, 1.0}, {-3.0, 0.5}}),
        1e-7);
}


TEST_F(AdaptiveBlockJacobi, ConvertsToDense)
{
    auto dense = gko::matrix::Dense<>::create(exec);
    bj_factory->set_block_pointers(block_pointers);
    bj_factory->set_block_precisions(block_precisions);

    dense->copy_from(bj_factory->generate(mtx));

    // clang-format off
    ASSERT_MTX_NEAR(dense,
        l({{4.0 / 14, 2.0 / 14,       0.0,       0.0,       0.0},
           {1.0 / 14, 4.0 / 14,       0.0,       0.0,       0.0},
           {     0.0,      0.0, 14.0 / 48,  8.0 / 48,  4.0 / 48},
           {     0.0,      0.0,  4.0 / 48, 16.0 / 48,  8.0 / 48},
           {     0.0,      0.0,  1.0 / 48,  4.0 / 48, 14.0 / 48}}), 1e-7);
    // clang-format on
}


}  // namespace<|MERGE_RESOLUTION|>--- conflicted
+++ resolved
@@ -411,21 +411,12 @@
     bj_lin_op = bj_factory->generate(mtx);
 
     bj = static_cast<Bj *>(bj_lin_op.get());
-<<<<<<< HEAD
     auto p = bj->get_stride();
-    auto b1 = bj->get_blocks();
-    EXPECT_NEAR(b1[0 * p + 0], 4.0 / 14.0, 1e-14);
-    EXPECT_NEAR(b1[0 * p + 1], 2.0 / 14.0, 1e-14);
-    EXPECT_NEAR(b1[1 * p + 0], 1.0 / 14.0, 1e-14);
-    EXPECT_NEAR(b1[1 * p + 1], 4.0 / 14.0, 1e-14);
-=======
-    auto p = bj->get_padding();
     auto b1 = reinterpret_cast<const float *>(bj->get_const_blocks());
     EXPECT_NEAR(b1[0 * p + 0], 4.0 / 14.0, 1e-7);
     EXPECT_NEAR(b1[0 * p + 1], 2.0 / 14.0, 1e-7);
     EXPECT_NEAR(b1[1 * p + 0], 1.0 / 14.0, 1e-7);
     EXPECT_NEAR(b1[1 * p + 1], 4.0 / 14.0, 1e-7);
->>>>>>> 388a07e6
 
     auto b2 = bj->get_blocks() + 2 * p;
     EXPECT_NEAR(b2[0 * p + 0], 14.0 / 48.0, 1e-14);
@@ -460,20 +451,7 @@
     bj_lin_op = bj_factory->generate(std::move(mtx));
 
     bj = static_cast<Bj *>(bj_lin_op.get());
-<<<<<<< HEAD
     auto p = bj->get_stride();
-    auto b1 = bj->get_blocks();
-    EXPECT_NEAR(b1[0 * p + 0], 0.0 / 4.0, 1e-14);
-    EXPECT_NEAR(b1[0 * p + 1], 0.0 / 4.0, 1e-14);
-    EXPECT_NEAR(b1[0 * p + 2], 4.0 / 4.0, 1e-14);
-    EXPECT_NEAR(b1[1 * p + 0], 2.0 / 4.0, 1e-14);
-    EXPECT_NEAR(b1[1 * p + 1], 0.0 / 4.0, 1e-14);
-    EXPECT_NEAR(b1[1 * p + 2], 0.0 / 4.0, 1e-14);
-    EXPECT_NEAR(b1[2 * p + 0], 0.0 / 4.0, 1e-14);
-    EXPECT_NEAR(b1[2 * p + 1], 1.0 / 4.0, 1e-14);
-    EXPECT_NEAR(b1[2 * p + 2], 0.0 / 4.0, 1e-14);
-=======
-    auto p = bj->get_padding();
     auto b1 = reinterpret_cast<const float *>(bj->get_const_blocks());
     EXPECT_NEAR(b1[0 * p + 0], 0.0 / 4.0, 1e-7);
     EXPECT_NEAR(b1[0 * p + 1], 0.0 / 4.0, 1e-7);
@@ -484,7 +462,6 @@
     EXPECT_NEAR(b1[2 * p + 0], 0.0 / 4.0, 1e-7);
     EXPECT_NEAR(b1[2 * p + 1], 1.0 / 4.0, 1e-7);
     EXPECT_NEAR(b1[2 * p + 2], 0.0 / 4.0, 1e-7);
->>>>>>> 388a07e6
 }
 
 
