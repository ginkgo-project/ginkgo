#!/usr/bin/env bash
################################################################################
# Environment variable detection
#

print_default() {
    local var=$1
    echo "$var  environment variable not set - assuming \"${!var}\"" 1>&2
}

if [ ! "${BENCHMARK}" ]; then
    BENCHMARK="batch_spmv"
    print_default BENCHMARK
fi

if [ ! "${DRY_RUN}" ]; then
    DRY_RUN="false"
    print_default DRY_RUN
fi

if [ ! "${EXECUTOR}" ]; then
    EXECUTOR="cuda"
    print_default EXECUTOR
fi

if [ ! "${REPETITIONS}" ]; then
    REPETITIONS=10
    print_default REPETITIONS
fi

if [ ! "${SOLVER_REPETITIONS}" ]; then
    SOLVER_REPETITIONS=1
    print_default SOLVER_REPETITIONS
fi

if [ ! "${WARMUP_RUNS}" ]; then
    WARMUP_RUNS="1"
    echo "WARMUP_RUNS environment variable not set - assuming \"${WARMUP_RUNS}\"" 1>&2
fi

if [ ! "${SEGMENTS}" ]; then
    echo "SEGMENTS  environment variable not set - running entire suite" 1>&2
    SEGMENTS=1
    SEGMENT_ID=1
elif [ ! "${SEGMENT_ID}" ]; then
    echo "SEGMENT_ID  environment variable not set - exiting" 1>&2
    exit 1
fi

if [ ! "${PRECONDS}" ]; then
    PRECONDS="none"
    print_default PRECONDS
fi

if [ ! "${FORMATS}" ]; then
    FORMATS="batch_csr"
    print_default FORMATS
fi

if [ ! "${NUM_BATCH_DUP}" ]; then
    NUM_BATCH_DUP="1"
    echo "NUM_BATCH_DUP environment variable not set - assuming \"${NUM_BATCH_DUP}\"" 1>&2
fi

if [ ! "${ELL_IMBALANCE_LIMIT}" ]; then
    ELL_IMBALANCE_LIMIT=100
    print_default ELL_IMBALANCE_LIMIT
fi

if [ ! "${NUM_SHARED_VECS}" ]; then
    NUM_SHARED_VECS="-1"
    echo "NUM_SHARED_VECS environment variable not set - assuming \"${NUM_SHARED_VECS}\"" 1>&2
fi

if [ ! "${BATCH_SOLVERS}" ]; then
    BATCH_SOLVERS="richardson"
    echo "BATCH_SOLVERS    environment variable not set - assuming \"${BATCH_SOLVERS}\"" 1>&2
fi

if [ ! "${BATCH_SOLVER_MATRIX_FORMAT}" ]; then
    BATCH_SOLVER_MATRIX_FORMAT="batch_csr"
    echo "BATCH_SOLVER_MATRIX_FORMAT    environment variable not set - assuming \"${BATCH_SOLVER_MATRIX_FORMAT}\"" 1>&2
fi

if [ ! "${SOLVERS}" ]; then
    SOLVERS="bicgstab,cg,cgs,fcg,gmres,cb_gmres_reduce1,idr"
    print_default SOLVERS
fi

if [ ! "${SOLVERS_PRECISION}" ]; then
    SOLVERS_PRECISION=1e-6
    print_default SOLVERS_PRECISION
fi

if [ ! "${SOLVERS_MAX_ITERATIONS}" ]; then
    SOLVERS_MAX_ITERATIONS=10000
    print_default SOLVERS_MAX_ITERATIONS
fi

if [ ! "${SOLVERS_WARMUP_MAX_ITERATIONS}" ]; then
    SOLVERS_WARMUP_MAX_ITERATIONS=100
    print_default SOLVERS_WARMUP_MAX_ITERATIONS
fi

if [ ! "${SOLVERS_GMRES_RESTART}" ]; then
    SOLVERS_GMRES_RESTART=100
    print_default SOLVERS_GMRES_RESTART
fi

if [ ! "${SYSTEM_NAME}" ]; then
    SYSTEM_NAME="unknown"
    print_default SYSTEM_NAME
fi

if [ ! "${DEVICE_ID}" ]; then
    DEVICE_ID="0"
    print_default DEVICE_ID
fi

if [ ! "${SOLVERS_JACOBI_MAX_BS}" ]; then
    SOLVERS_JACOBI_MAX_BS="32"
    print_default SOLVERS_JACOBI_MAX_BS
fi

if [ ! "${BENCHMARK_PRECISION}" ]; then
    BENCHMARK_PRECISION="double"
    print_default BENCHMARK_PRECISION
fi

if [ "${BENCHMARK_PRECISION}" == "double" ]; then
    BENCH_SUFFIX=""
elif [ "${BENCHMARK_PRECISION}" == "single" ]; then
    BENCH_SUFFIX="_single"
elif [ "${BENCHMARK_PRECISION}" == "dcomplex" ]; then
    BENCH_SUFFIX="_dcomplex"
elif [ "${BENCHMARK_PRECISION}" == "scomplex" ]; then
    BENCH_SUFFIX="_scomplex"
else
    echo "BENCHMARK_PRECISION is set to the not supported \"${BENCHMARK_PRECISION}\"." 1>&2
    echo "Currently supported values: \"double\", \"single\", \"dcomplex\" and \"scomplex\"" 1>&2
    exit 1
fi

if [ ! "${SOLVERS_RHS}" ]; then
    SOLVERS_RHS="1"
    echo "SOLVERS_RHS environment variable not set - assuming \"${SOLVERS_RHS}\"" 1>&2
fi

if [ "${SOLVERS_RHS}" == "random" ]; then
    SOLVERS_RHS_FLAG="--rhs_generation=random"
elif [ "${SOLVERS_RHS}" == "1" ]; then
    SOLVERS_RHS_FLAG="--rhs_generation=1"
elif [ "${SOLVERS_RHS}" == "sinus" ]; then
    SOLVERS_RHS_FLAG="--rhs_generation=sinus"
elif [ "${SOLVERS_RHS}" == "file" ]; then
    SOLVERS_RHS_FLAG="--rhs_generation=file"
else
    echo "SOLVERS_RHS does not support the value \"${SOLVERS_RHS}\"." 1>&2
    echo "The following values are supported: \"1\", \"random\", \"sinus\" and \"file\" " 1>&2
    exit 1
fi

if [ ! "${SOLVERS_INITIAL_GUESS}" ]; then
    SOLVERS_INITIAL_GUESS="rhs"
    print_default SOLVERS_INITIAL_GUESS
fi

if [ "${SOLVERS_INITIAL_GUESS}" == "random" ]; then
    SOLVERS_INITIAL_GUESS_FLAG="--initial_guess_generation=random"
elif [ "${SOLVERS_INITIAL_GUESS}" == "0" ]; then
    SOLVERS_INITIAL_GUESS_FLAG="--initial_guess_generation=0"
elif [ "${SOLVERS_INITIAL_GUESS}" == "rhs" ]; then
    SOLVERS_INITIAL_GUESS_FLAG="--initial_guess_generation=rhs"
else
    echo "SOLVERS_INITIAL_GUESS does not support the value \"${SOLVERS_INITIAL_GUESS}\"." 1>&2
    echo "The following values are supported: \"0\", \"random\" and \"rhs\"" 1>&2
    exit 1
fi

# Control whether absolute residual tolerance is used as convergence criterion.
# Currently only affects batch solvers.
if  [ ! "${SOLVERS_USE_ABS_RESIDUAL}" ] || [ "${SOLVERS_USE_ABS_RESIDUAL}" -eq 0 ]; then
    SOLVERS_USE_ABS_RESIDUAL_STR="--use_abs_residual=false"
else
    SOLVERS_USE_ABS_RESIDUAL_STR="--use_abs_residual=true"
fi

if [ ! "${GPU_TIMER}" ]; then
    GPU_TIMER="false"
    print_default GPU_TIMER
fi

if [ ! "${TIMER_OUTPUT}" ]; then
    TIMER_OUTPUT="average"
    print_default TIMER_OUTPUT
fi

# Control whether to run detailed benchmarks or not.
# Default setting is detailed=false. To activate, set DETAILED=1.
if  [ ! "${DETAILED}" ] || [ "${DETAILED}" -eq 0 ]; then
    DETAILED_STR="--detailed=false"
else
    DETAILED_STR="--detailed=true"
fi

# Control whether to run detailed benchmarks or not.
# Default setting is detailed=false. To activate, set DETAILED=1.
if  [ ! "${PRINT_RES_ITERS}" ] || [ "${PRINT_RES_ITERS}" -eq 0 ]; then
    PRINT_RES_ITER_STR="--print_residuals_and_iters=false"
else
    PRINT_RES_ITER_STR="--print_residuals_and_iters=true"
fi

# Control whether to run dense direct solver in addition, in order to compute 'exact' solution
if  [ ! "${COMPUTE_BATCH_ERRORS}" ] || [ "${COMPUTE_BATCH_ERRORS}" -eq 0 ]; then
    COMPUTE_BATCH_ERRORS_STR="--compute_errors=false"
else
    COMPUTE_BATCH_ERRORS_STR="--compute_errors=true"
fi

if  [ ! "${BATCH_SCALING}" ] ; then
    BATCH_SCALING_STR="--batch_scaling=none"
    echo "BATCH_SCALING environment variable not set - assuming \"none\"" 1>&2
fi

if  [ "${BATCH_SCALING}" == "none" ] ; then
    BATCH_SCALING_STR="--batch_scaling=none"
elif  [ "${BATCH_SCALING}" == "implicit" ] ; then
    BATCH_SCALING_STR="--batch_scaling=implicit"
elif  [ "${BATCH_SCALING}" == "explicit" ] ; then
    BATCH_SCALING_STR="--batch_scaling=explicit"
fi

if [ ! "${USE_SUITE_SPARSE}" ]; then
    USE_SUITE_SPARSE=1
fi

if [ "${USE_SUITE_SPARSE}" -eq 0 ]; then
    SS_STR="--using_suite_sparse=false"
    echo "Not using matrices from SuiteSparse"
else
    SS_STR="--using_suite_sparse=true"
    echo "Using matrices from SuiteSparse"
fi

# This allows using a matrix list file for benchmarking.
# The file should contains a suitesparse matrix on each line.
# The allowed formats to target suitesparse matrix is:
#   id or group/name or name.
# Example:
# 1903
# Freescale/circuit5M
# thermal2
if [ ! "${MATRIX_LIST_FILE}" ]; then
    use_matrix_list_file=0
elif [ -f "${MATRIX_LIST_FILE}" ]; then
    use_matrix_list_file=1
else
    echo -e "A matrix list file was set to ${MATRIX_LIST_FILE} but it cannot be found."
    exit 1
fi

# This allows using a folder to automatically read the files in the folder into a matrix.
# The folder structure for a matrix class with two batch entries should look like this:
#
# matrix_class
#    \__1
#        \__A.mtx
#        \__b.mtx
#        \__x0.mtx
#    \__2
#        \__A.mtx
#        \__b.mtx
#        \__x0.mtx
if [ ! "${BATCH_MATRIX_FOLDER}" ]; then
    use_batch_matrix=0
elif [ -d "${BATCH_MATRIX_FOLDER}" ]; then
    use_batch_matrix=1
    echo "A batch matrix folder was set to ${BATCH_MATRIX_FOLDER}"
    if [ -f "${MATRIX_LIST_FILE}" ]; then
        echo "Cannot use both matrix file list and batch matrix folder. The matrix file list will be ignored."
        use_matrix_list_file=0
    fi
else
    echo -e "A matrix folder was set to ${BATCH_MATRIX_FOLDER} but it cannot be found."
    exit 1
fi

# This allows using a batch matrix list file for benchmarking.
#
# Each list must contain the batch matrix files in a hierarchy, as shown above and
# each matrix class must be in a separate line.
#
# Example:
# dodecane_lu
# gri30
if [ ! "${BATCH_MATRIX_LIST_FILE}" ] && [ -d "${BATCH_MATRIX_FOLDER}" ]; then
    echo -e "A batch matrix folder was set to ${BATCH_MATRIX_FOLDER} , but no BATCH_MATRIX_LIST_FILE was set."
    exit 1
elif [ ! "${BATCH_MATRIX_LIST_FILE}" ] && [ ! "${BATCH_MATRIX_FOLDER}" ]; then
    use_batch_matrix=0
elif [ -f "${BATCH_MATRIX_LIST_FILE}" ]; then
    echo "A batch matrix list file was set to ${BATCH_MATRIX_LIST_FILE}"
else
    echo -e "A batch matrix list file was set to ${BATCH_MATRIX_LIST_FILE} but it cannot be found."
    exit 1
fi


################################################################################
# Utilities

# Checks the creation dates of a set of files $@, replaces file $1
# with the newest file from the set, and deletes the other
# files.
keep_latest() {
    RESULT="$1"
    for file in $@; do
        if [ "${file}" -nt "${RESULT}" ]; then
            RESULT="${file}"
        fi
    done
    if [ "${RESULT}" != "$1" ]; then
        cp "${RESULT}" "$1"
    fi
    for file in ${@:2}; do
        rm -f "${file}"
    done
}


# Computes matrix statistics of the problems described in file $1, and updates
# the file with results. Backups are created after each processed problem to
# prevent data loss in case of a crash. Once the extraction is completed, the
# backups and the results are combined, and the newest file is taken as the
# final result.
compute_matrix_statistics() {
    [ "${DRY_RUN}" == "true" ] && return
    cp "$1" "$1.imd" # make sure we're not loosing the original input
    ./matrix_statistics/matrix_statistics${BENCH_SUFFIX} \
        --backup="$1.bkp" --double_buffer="$1.bkp2" \
        <"$1.imd" 2>&1 >"$1"
    keep_latest "$1" "$1.bkp" "$1.bkp2" "$1.imd"
}


# Runs the conversion benchmarks for all matrix formats by using file $1 as the
# input, and updating it with the results. Backups are created after each
# benchmark run, to prevent data loss in case of a crash. Once the benchmarking
# is completed, the backups and the results are combined, and the newest file is
# taken as the final result.
run_conversion_benchmarks() {
    [ "${DRY_RUN}" == "true" ] && return
    cp "$1" "$1.imd" # make sure we're not loosing the original input
    ./conversions/conversions${BENCH_SUFFIX} --backup="$1.bkp" --double_buffer="$1.bkp2" \
                --executor="${EXECUTOR}" --formats="${FORMATS}" \
                --device_id="${DEVICE_ID}" --gpu_timer=${GPU_TIMER} --timer_method=${TIMER_OUTPUT} \
                --repetitions="${REPETITIONS}" \
                --ell_imbalance_limit="${ELL_IMBALANCE_LIMIT}" \
                <"$1.imd" 2>&1 >"$1"
    keep_latest "$1" "$1.bkp" "$1.bkp2" "$1.imd"
}


# Runs the batch SpMV benchmarks for all batch formats by using file $1 as the input,
# and updating it with the results. Backups are created after each
# benchmark run, to prevent data loss in case of a crash. Once the benchmarking
# is completed, the backups and the results are combined, and the newest file is
# taken as the final result.
run_spmv_benchmarks() {
    [ "${DRY_RUN}" == "true" ] && return
    cp "$1" "$1.imd" # make sure we're not loosing the original input
    ./spmv/spmv${BENCH_SUFFIX} --backup="$1.bkp" --double_buffer="$1.bkp2" \
                --executor="${EXECUTOR}" --formats="${FORMATS}" \
                --device_id="${DEVICE_ID}" --gpu_timer=${GPU_TIMER} --timer_method=${TIMER_OUTPUT} \
                --repetitions="${REPETITIONS}" \
                --ell_imbalance_limit="${ELL_IMBALANCE_LIMIT}" \
                <"$1.imd" 2>&1 >"$1"
    keep_latest "$1" "$1.bkp" "$1.bkp2" "$1.imd"
}


# Runs the SpMV benchmarks for all SpMV formats by using file $1 as the input,
# and updating it with the results. Backups are created after each
# benchmark run, to prevent data loss in case of a crash. Once the benchmarking
# is completed, the backups and the results are combined, and the newest file is
# taken as the final result.
run_batch_spmv_benchmarks() {
    [ "${DRY_RUN}" == "true" ] && return
    cp "$1" "$1.imd" # make sure we're not loosing the original input
    ./spmv/batch_spmv${BENCH_SUFFIX} --backup="$1.bkp" --double_buffer="$1.bkp2" \
                --executor="${EXECUTOR}" --formats="${FORMATS}" \
                --num_duplications="${NUM_BATCH_DUP}" "${BATCH_SCALING_STR}" \
                --num_batches="${NUM_BATCH_ENTRIES}" "${SS_STR}" \
                "${SOLVERS_RHS_FLAG}" \
                --device_id="${DEVICE_ID}" --gpu_timer=${GPU_TIMER} \
                <"$1.imd" 2>&1 >"$1"
    keep_latest "$1" "$1.bkp" "$1.bkp2" "$1.imd"
}


# Runs the solver benchmarks for all supported solvers by using file $1 as the
# input, and updating it with the results. Backups are created after each
# benchmark run, to prevent data loss in case of a crash. Once the benchmarking
# is completed, the backups and the results are combined, and the newest file is
# taken as the final result.
run_solver_benchmarks() {
    [ "${DRY_RUN}" == "true" ] && return
    cp "$1" "$1.imd" # make sure we're not loosing the original input
    ./solver/solver${BENCH_SUFFIX} --backup="$1.bkp" --double_buffer="$1.bkp2" \
                    --executor="${EXECUTOR}" --solvers="${SOLVERS}" \
                    --preconditioners="${PRECONDS}" \
                    --max_iters=${SOLVERS_MAX_ITERATIONS} --rel_res_goal=${SOLVERS_PRECISION} \
                    ${SOLVERS_RHS_FLAG} ${DETAILED_STR} ${SOLVERS_INITIAL_GUESS_FLAG} \
                    --gpu_timer=${GPU_TIMER} --timer_method=${TIMER_OUTPUT} \
                    --jacobi_max_block_size=${SOLVERS_JACOBI_MAX_BS} --device_id="${DEVICE_ID}" \
                    --gmres_restart="${SOLVERS_GMRES_RESTART}" \
                    --repetitions="${SOLVER_REPETITIONS}" \
                    <"$1.imd" 2>&1 >"$1"
    keep_latest "$1" "$1.bkp" "$1.bkp2" "$1.imd"
}


# Runs the solver benchmarks for all supported solvers by using file $1 as the
# input, and updating it with the results. Backups are created after each
# benchmark run, to prevent data loss in case of a crash. Once the benchmarking
# is completed, the backups and the results are combined, and the newest file is
# taken as the final result.
run_batch_solver_benchmarks() {
    [ "${DRY_RUN}" == "true" ] && return
    cp "$1" "$1.imd" # make sure we're not loosing the original input
    cat "$1.imd"
    ./solver/batch_solver${BENCH_SUFFIX} --backup="$1.bkp" --double_buffer="$1.bkp2" \
                    --executor="${EXECUTOR}" --batch_solvers="${BATCH_SOLVERS}" \
                    --preconditioners="${PRECONDS}" \
                    --batch_solver_mat_format="${BATCH_SOLVER_MATRIX_FORMAT}" \
                    --num_duplications="${NUM_BATCH_DUP}" "${BATCH_SCALING_STR}" \
                    "${PRINT_RES_ITER_STR}" "${COMPUTE_BATCH_ERRORS_STR}" \
                    --num_batches="${NUM_BATCH_ENTRIES}" "${SS_STR}" \
                    --num_shared_vecs="${NUM_SHARED_VECS}" "${SOLVERS_USE_ABS_RESIDUAL_STR}" \
                    --max_iters=${SOLVERS_MAX_ITERATIONS} --rel_res_goal=${SOLVERS_PRECISION} \
                    ${SOLVERS_RHS_FLAG} ${DETAILED_STR} ${SOLVERS_INITIAL_GUESS_FLAG} \
                    --gpu_timer=${GPU_TIMER} \
                    --jacobi_max_block_size=${SOLVERS_JACOBI_MAX_BS} --device_id="${DEVICE_ID}" \
                    --gmres_restart="${SOLVERS_GMRES_RESTART}" --warmup=${WARMUP_RUNS} \
                    --repetitions="${SOLVER_REPETITIONS}" \
                    <"$1.imd" 2>&1 >"$1"
    keep_latest "$1" "$1.bkp" "$1.bkp2" "$1.imd"
}

# A list of block sizes that should be run for the block-Jacobi preconditioner
BLOCK_SIZES="$(seq 1 32)"
# A lis of precision reductions to run the block-Jacobi preconditioner for
PRECISIONS="0,0 0,1 0,2 1,0 1,1 2,0 autodetect"
# Runs the preconditioner benchmarks for all supported preconditioners by using
# file $1 as the input, and updating it with the results. Backups are created
# after each benchmark run, to prevent data loss in case of a crash. Once the
# benchmarking is completed, the backups and the results are combined, and the
# newest file is taken as the final result.
run_preconditioner_benchmarks() {
    [ "${DRY_RUN}" == "true" ] && return
    local bsize
    for bsize in ${BLOCK_SIZES}; do
        for prec in ${PRECISIONS}; do
            echo -e "\t\t running jacobi ($prec) for block size ${bsize}" 1>&2
            cp "$1" "$1.imd" # make sure we're not loosing the original input
            ./preconditioner/preconditioner${BENCH_SUFFIX} \
                --backup="$1.bkp" --double_buffer="$1.bkp2" \
                --executor="${EXECUTOR}" --preconditioners="jacobi" \
                --jacobi_max_block_size="${bsize}" \
                --jacobi_storage="${prec}" \
                --device_id="${DEVICE_ID}" --gpu_timer=${GPU_TIMER} --timer_method=${TIMER_OUTPUT} \
                --repetitions="${REPETITIONS}" \
                <"$1.imd" 2>&1 >"$1"
            keep_latest "$1" "$1.bkp" "$1.bkp2" "$1.imd"
        done
    done
}


################################################################################
# Batch matrix functionality

# Because ls -la always shows first 3 non-essential (for our purposes) lines
count_num_batch_entries() {
    echo $(($(ls -la $1 | wc -l) - 3))
}

# Read the list of the batch_mat file and prepare the batch matrix class list.
parse_batch_matrix_list() {
    local source_list_file=$1
    local benchmark_list=""
    for mtx in $(cat ${source_list_file}); do
        benchmark_list="$benchmark_list $mtx"
    done
    echo "$benchmark_list"
}

if [ $use_batch_matrix -eq 1 ]; then
    BATCH_MATRIX_TYPES_LIST=$(parse_batch_matrix_list $BATCH_MATRIX_LIST_FILE)
    NUM_BATCH_MAT_TYPES=${#BATCH_MATRIX_TYPES_LIST[@]}
    echo "Number of matrices: ${NUM_BATCH_MAT_TYPES} and the matrices are: ${BATCH_MATRIX_TYPES_LIST}"
<<<<<<< HEAD
fi

# Creates an input file for the batch matrix
generate_batch_input() {
    BASE_DIR=$1 #${$(dirname $1)}
    INPUT=$2
    cat << EOT
[{
    "problem": "${BASE_DIR}/${INPUT}"
}]
EOT
}

if [ $use_batch_matrix -eq 1 ]; then
    for (( p=0; p < ${NUM_BATCH_MAT_TYPES}; ++p )); do
        i=${BATCH_MATRIX_TYPES_LIST[$((p))]}
        lmat=$(echo "$i" | sed 's/^[[:space:]]*//')
        echo -e "Processing matrix: $lmat"
        RESULT_DIR="results/${SYSTEM_NAME}/${EXECUTOR}"
        RESULT_FILE="${RESULT_DIR}/${lmat}.json"
        mkdir -p "$(dirname "${RESULT_FILE}")"
        generate_batch_input "$BATCH_MATRIX_FOLDER" "$lmat" > "${RESULT_FILE}"
        NUM_BATCH_ENTRIES=$(count_num_batch_entries "${BATCH_MATRIX_FOLDER}/${lmat}")

        if [ "${BENCHMARK}" == "batch_spmv" ]; then
            echo -e "(${p}/${NUM_BATCH_MAT_TYPES}) Running Batch SpMV for ${lmat} class" 1>&2
            run_batch_spmv_benchmarks "${RESULT_FILE}"
        fi

        if [ "${BENCHMARK}" == "batch_solver" ]; then
             echo -e "(${p}/${NUM_BATCH_MAT_TYPES}) Running batch solvers for ${lmat} class" 1>&2
             run_batch_solver_benchmarks "${RESULT_FILE}"
        fi
    done
fi

=======
fi

# Creates an input file for the batch matrix
generate_batch_input() {
    BASE_DIR=$1 #${$(dirname $1)}
    INPUT=$2
    cat << EOT
[{
    "problem": "${BASE_DIR}/${INPUT}"
}]
EOT
}

if [ $use_batch_matrix -eq 1 ]; then
    for (( p=0; p < ${NUM_BATCH_MAT_TYPES}; ++p )); do
        i=${BATCH_MATRIX_TYPES_LIST[$((p))]}
        lmat=$(echo "$i" | sed 's/^[[:space:]]*//')
        echo -e "Processing matrix: $lmat"
        RESULT_DIR="results/${SYSTEM_NAME}/${EXECUTOR}"
        RESULT_FILE="${RESULT_DIR}/${lmat}.json"
        mkdir -p "$(dirname "${RESULT_FILE}")"
        generate_batch_input "$BATCH_MATRIX_FOLDER" "$lmat" > "${RESULT_FILE}"
        NUM_BATCH_ENTRIES=$(count_num_batch_entries "${BATCH_MATRIX_FOLDER}/${lmat}")

        if [ "${BENCHMARK}" == "batch_spmv" ]; then
            echo -e "(${p}/${NUM_BATCH_MAT_TYPES}) Running Batch SpMV for ${lmat} class" 1>&2
            run_batch_spmv_benchmarks "${RESULT_FILE}"
        fi

        if [ "${BENCHMARK}" == "batch_solver" ]; then
             echo -e "(${p}/${NUM_BATCH_MAT_TYPES}) Running batch solvers for ${lmat} class" 1>&2
             run_batch_solver_benchmarks "${RESULT_FILE}"
        fi
    done
fi

>>>>>>> eec7d6dd

################################################################################
# SuiteSparse collection

if [ $USE_SUITE_SPARSE -eq 1 ]; then

    SSGET=ssget
    NUM_PROBLEMS="$(${SSGET} -n)"

    # Creates an input file for $1-th problem in the SuiteSparse collection
    generate_suite_sparse_input() {
        INPUT=$(${SSGET} -i "$1" -e)
        cat << EOT
[{
    "filename": "${INPUT}",
    "problem": $(${SSGET} -i "$1" -j)
}]
EOT
    }

    parse_matrix_list() {
        local source_list_file=$1
        local benchmark_list=""
        local id=0
        for mtx in $(cat ${source_list_file}); do
            if [[ ! "$mtx" =~ ^[0-9]+$ ]]; then
                if [[ "$mtx" =~ ^[a-zA-Z0-9_-]+$ ]]; then
                    id=$(${SSGET} -s "[ @name == $mtx ]")
                elif [[ "$mtx" =~ ^([a-zA-Z0-9_-]+)\/([a-zA-Z0-9_-]+)$ ]]; then
                    local group="${BASH_REMATCH[1]}"
                    local name="${BASH_REMATCH[2]}"
                    id=$(${SSGET} -s "[ @name == $name ] && [ @group == $group ]")
                else
                    >&2 echo -e "Could not recognize entry $mtx."
                fi
            else
                id=$mtx
            fi
            benchmark_list="$benchmark_list $id"
        done
        echo "$benchmark_list"
    }

    if [ $use_matrix_list_file -eq 1 ]; then
        MATRIX_LIST=($(parse_matrix_list $MATRIX_LIST_FILE))
        NUM_PROBLEMS=${#MATRIX_LIST[@]}
    fi

    LOOP_START=$((1 + (${NUM_PROBLEMS}) * (${SEGMENT_ID} - 1) / ${SEGMENTS}))
    LOOP_END=$((1 + (${NUM_PROBLEMS}) * (${SEGMENT_ID}) / ${SEGMENTS}))
    for (( p=${LOOP_START}; p < ${LOOP_END}; ++p )); do
        if [ $use_matrix_list_file -eq 1 ]; then
            i=${MATRIX_LIST[$((p-1))]}
        else
            i=$p
        fi
        if [ "${BENCHMARK}" == "preconditioner" ]; then
            break
        fi
        if [ "$(${SSGET} -i "$i" -preal)" = "0" ]; then
            [ "${DRY_RUN}" != "true" ] && ${SSGET} -i "$i" -c >/dev/null
            continue
        fi
        RESULT_DIR="results/${SYSTEM_NAME}/${EXECUTOR}/SuiteSparse"
        GROUP=$(${SSGET} -i "$i" -pgroup)
        NAME=$(${SSGET} -i "$i" -pname)
        RESULT_FILE="${RESULT_DIR}/${GROUP}/${NAME}.json"
        PREFIX="($i/${NUM_PROBLEMS}):\t"
        mkdir -p "$(dirname "${RESULT_FILE}")"
        generate_suite_sparse_input "$i" >"${RESULT_FILE}"

        echo -e "${PREFIX}Extracting statistics for ${GROUP}/${NAME}" 1>&2
        compute_matrix_statistics "${RESULT_FILE}"
        if [ "${BENCHMARK}" == "spmv" ]; then
            echo -e "${PREFIX}Running SpMV for ${GROUP}/${NAME}" 1>&2
            run_spmv_benchmarks "${RESULT_FILE}"
        elif [ "${BENCHMARK}" == "batch_spmv" ]; then
            echo -e "${PREFIX}Running Batch SpMV for ${GROUP}/${NAME}" 1>&2
            NUM_BATCH_ENTRIES=${NUM_BATCH_DUP}
            run_batch_spmv_benchmarks "${RESULT_FILE}"
        fi

        if [ "${BENCHMARK}" == "conversions" ]; then
            echo -e "${PREFIX}Running Conversion for ${GROUP}/${NAME}" 1>&2
            run_conversion_benchmarks "${RESULT_FILE}"
        fi

        if [ "$(${SSGET} -i "$i" -prows)" != "$(${SSGET} -i "$i" -pcols)" ]; then
            [ "${DRY_RUN}" != "true" ] && ${SSGET} -i "$i" -c >/dev/null
            continue
        fi

        if [ "${BENCHMARK}" == "solver" ]; then
            echo -e "${PREFIX}Running SpMV for ${GROUP}/${NAME}" 1>&2
            run_spmv_benchmarks "${RESULT_FILE}"
            echo -e "${PREFIX}Running solvers for ${GROUP}/${NAME}" 1>&2
            run_solver_benchmarks "${RESULT_FILE}"
        fi

        if [ "${BENCHMARK}" == "batch_solver" ]; then
            echo -e "${PREFIX}Running Batch SpMV for ${GROUP}/${NAME}" 1>&2
            NUM_BATCH_ENTRIES=${NUM_BATCH_DUP}
            run_batch_spmv_benchmarks "${RESULT_FILE}"
            echo -e "${PREFIX}Running batch solvers for ${GROUP}/${NAME}" 1>&2
            run_batch_solver_benchmarks "${RESULT_FILE}"
        fi

        echo -e "${PREFIX}Cleaning up problem ${GROUP}/${NAME}" 1>&2
        [ "${DRY_RUN}" != "true" ] && ${SSGET} -i "$i" -c >/dev/null
    done


    if [ "${BENCHMARK}" != "preconditioner" ]; then
        exit
    fi


    ################################################################################
    # Generated collection

    count_tokens() { echo "$#"; }

    BLOCK_SIZES="$(seq 1 32)"
    NUM_BLOCKS="$(seq 10000 2000 50000)"
    NUM_PROBLEMS=$((
                      $(count_tokens ${BLOCK_SIZES}) * $(count_tokens ${NUM_BLOCKS}) ))
    ID=0


    # Creates an input file for a block diagonal matrix with block size $1 and
    # number of blocks $2. The location of the matrix is given by $3.
    generate_block_diagonal_input() {
        cat << EOT
[{
    "filename": "$3",
    "problem": {
        "collection": "generated",
        "group": "block-diagonal",
        "name": "$2-$1",
        "type": "block-diagonal",
        "real": true,
        "binary": false,
        "2d3d": false,
        "posdef": false,
        "psym": 1,
        "nsym": 0,
        "kind": "artificially generated problem",
        "num_blocks": $2,
        "block_size": $1
    }
}]
EOT
    }


    # Generates the problem data using the input file $1
    generate_problem() {
        [ "${DRY_RUN}" == "true" ] && return
        cp "$1" "$1.tmp"
        ./matrix_generator/matrix_generator${BENCH_SUFFIX} <"$1.tmp" 2>&1 >"$1"
        keep_latest "$1" "$1.tmp"
    }


    LOOP_START=$((1 + (${NUM_PROBLEMS}) * (${SEGMENT_ID} - 1) / ${SEGMENTS}))
    LOOP_END=$((1 + (${NUM_PROBLEMS}) * (${SEGMENT_ID}) / ${SEGMENTS}))
    for bsize in ${BLOCK_SIZES}; do
        for nblocks in ${NUM_BLOCKS}; do
            ID=$((${ID} + 1))
            if [ "${ID}" -ge "${LOOP_END}" ]; then
                break
            fi
            if [ "${ID}" -lt "${LOOP_START}" ]; then
                continue
            fi
            RESULT_DIR="results/${SYSTEM_NAME}/${EXECUTOR}/Generated"
            GROUP="block-diagonal"
            NAME="${nblocks}-${bsize}"
            RESULT_FILE="${RESULT_DIR}/${GROUP}/${NAME}.json"
            PREFIX="(${ID}/${NUM_PROBLEMS}):\t"
            mkdir -p "$(dirname "${RESULT_FILE}")"
            mkdir -p "/tmp/${GROUP}"
            generate_block_diagonal_input \
                "${bsize}" "${nblocks}" "/tmp/${GROUP}/${NAME}.mtx" \
                >"${RESULT_FILE}"

            echo -e "${PREFIX}Generating problem ${GROUP}/${NAME}" 1>&2
            generate_problem "${RESULT_FILE}"

            echo -e "${PREFIX}Extracting statistics for ${GROUP}/${NAME}" 1>&2
            compute_matrix_statistics "${RESULT_FILE}"

            echo -e "${PREFIX}Running preconditioners for ${GROUP}/${NAME}" 1>&2
            BLOCK_SIZES="${bsize}"
            run_preconditioner_benchmarks "${RESULT_FILE}"

            echo -e "${PREFIX}Cleaning up problem ${GROUP}/${NAME}" 1>&2
            [ "${DRY_RUN}" != "true" ] && rm -r "/tmp/${GROUP}/${NAME}.mtx"
        done
        if [ "${ID}" -ge "${LOOP_END}" ]; then
            break
        fi
    done

fi<|MERGE_RESOLUTION|>--- conflicted
+++ resolved
@@ -375,6 +375,25 @@
                 --device_id="${DEVICE_ID}" --gpu_timer=${GPU_TIMER} --timer_method=${TIMER_OUTPUT} \
                 --repetitions="${REPETITIONS}" \
                 --ell_imbalance_limit="${ELL_IMBALANCE_LIMIT}" \
+                <"$1.imd" 2>&1 >"$1"
+    keep_latest "$1" "$1.bkp" "$1.bkp2" "$1.imd"
+}
+
+
+# Runs the batch SpMV benchmarks for all batch formats by using file $1 as the input,
+# and updating it with the results. Backups are created after each
+# benchmark run, to prevent data loss in case of a crash. Once the benchmarking
+# is completed, the backups and the results are combined, and the newest file is
+# taken as the final result.
+run_batch_spmv_benchmarks() {
+    [ "${DRY_RUN}" == "true" ] && return
+    cp "$1" "$1.imd" # make sure we're not loosing the original input
+    ./spmv/batch_spmv${BENCH_SUFFIX} --backup="$1.bkp" --double_buffer="$1.bkp2" \
+                --executor="${EXECUTOR}" --formats="${FORMATS}" \
+                --num_duplications="${NUM_BATCH_DUP}" "${BATCH_SCALING_STR}" \
+                --num_batches="${NUM_BATCH_ENTRIES}" "${SS_STR}" \
+                "${SOLVERS_RHS_FLAG}" \
+                --device_id="${DEVICE_ID}" --gpu_timer=${GPU_TIMER} \
                 <"$1.imd" 2>&1 >"$1"
     keep_latest "$1" "$1.bkp" "$1.bkp2" "$1.imd"
 }
@@ -500,7 +519,6 @@
     BATCH_MATRIX_TYPES_LIST=$(parse_batch_matrix_list $BATCH_MATRIX_LIST_FILE)
     NUM_BATCH_MAT_TYPES=${#BATCH_MATRIX_TYPES_LIST[@]}
     echo "Number of matrices: ${NUM_BATCH_MAT_TYPES} and the matrices are: ${BATCH_MATRIX_TYPES_LIST}"
-<<<<<<< HEAD
 fi
 
 # Creates an input file for the batch matrix
@@ -537,44 +555,6 @@
     done
 fi
 
-=======
-fi
-
-# Creates an input file for the batch matrix
-generate_batch_input() {
-    BASE_DIR=$1 #${$(dirname $1)}
-    INPUT=$2
-    cat << EOT
-[{
-    "problem": "${BASE_DIR}/${INPUT}"
-}]
-EOT
-}
-
-if [ $use_batch_matrix -eq 1 ]; then
-    for (( p=0; p < ${NUM_BATCH_MAT_TYPES}; ++p )); do
-        i=${BATCH_MATRIX_TYPES_LIST[$((p))]}
-        lmat=$(echo "$i" | sed 's/^[[:space:]]*//')
-        echo -e "Processing matrix: $lmat"
-        RESULT_DIR="results/${SYSTEM_NAME}/${EXECUTOR}"
-        RESULT_FILE="${RESULT_DIR}/${lmat}.json"
-        mkdir -p "$(dirname "${RESULT_FILE}")"
-        generate_batch_input "$BATCH_MATRIX_FOLDER" "$lmat" > "${RESULT_FILE}"
-        NUM_BATCH_ENTRIES=$(count_num_batch_entries "${BATCH_MATRIX_FOLDER}/${lmat}")
-
-        if [ "${BENCHMARK}" == "batch_spmv" ]; then
-            echo -e "(${p}/${NUM_BATCH_MAT_TYPES}) Running Batch SpMV for ${lmat} class" 1>&2
-            run_batch_spmv_benchmarks "${RESULT_FILE}"
-        fi
-
-        if [ "${BENCHMARK}" == "batch_solver" ]; then
-             echo -e "(${p}/${NUM_BATCH_MAT_TYPES}) Running batch solvers for ${lmat} class" 1>&2
-             run_batch_solver_benchmarks "${RESULT_FILE}"
-        fi
-    done
-fi
-
->>>>>>> eec7d6dd
 
 ################################################################################
 # SuiteSparse collection
