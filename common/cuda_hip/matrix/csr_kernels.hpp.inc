--- conflicted
+++ resolved
@@ -1153,9 +1153,6 @@
     components::convert_idxs_to_ptrs(exec, out_row_idxs.get_data(), nnz,
                                      out_num_rows, out_row_ptrs);
 }
-<<<<<<< HEAD
-=======
-
 
 template <typename ValueType, typename IndexType>
 void fallback_sort(std::shared_ptr<const DefaultExecutor> exec,
@@ -1180,7 +1177,6 @@
     thrust::stable_sort_by_key(thrust_policy(exec), row_idxs, row_idxs + nnz,
                                col_val_it);
 }
->>>>>>> eec7d6dd
 namespace kernel {
 
 
