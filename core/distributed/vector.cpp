--- conflicted
+++ resolved
@@ -505,18 +505,6 @@
 
     exec->synchronize();
 
-<<<<<<< HEAD
-    auto use_host_buffer =
-        exec->get_master() != exec && !gko::mpi::is_gpu_aware();
-    if (use_host_buffer) {
-        host_reduction_buffer_.init(exec->get_master(), dense_res->get_size());
-        host_reduction_buffer_->copy_from(dense_res.get());
-        comm.all_reduce(host_reduction_buffer_->get_values(),
-                        static_cast<int>(size), MPI_SUM);
-        dense_res->copy_from(host_reduction_buffer_.get());
-    } else {
-        comm.all_reduce(dense_res->get_values(), static_cast<int>(size),
-=======
     auto use_host_buffer = exec->get_master() != exec && !mpi::is_gpu_aware();
     if (use_host_buffer) {
         host_reduction_buffer_.init(exec->get_master(), dense_res->get_size());
@@ -526,7 +514,6 @@
         dense_res->copy_from(host_reduction_buffer_.get());
     } else {
         comm.all_reduce(exec, dense_res->get_values(), static_cast<int>(size),
->>>>>>> 53976900
                         MPI_SUM);
     }
 
