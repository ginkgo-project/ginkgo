--- conflicted
+++ resolved
@@ -155,16 +155,10 @@
                                                  this->num_blocks_,
                                                  this->block_pointers_));
     }
-<<<<<<< HEAD
-    exec->run(TemplatedOperation<ValueType, IndexType>::make_generate_operation(
-        csr_mtx, this->num_blocks_, this->max_block_size_, this->get_stride(),
-        this->block_pointers_, this->blocks_));
-=======
     exec->run(
         BlockJacobiOperation<ValueType, IndexType>::make_generate_operation(
             csr_mtx, this->num_blocks_, this->max_block_size_,
-            this->get_padding(), this->block_pointers_, this->blocks_));
->>>>>>> 388a07e6
+            this->get_stride(), this->block_pointers_, this->blocks_));
 }
 
 
@@ -226,14 +220,9 @@
     exec->run(
         AdaptiveBlockJacobiOperation<ValueType, IndexType>::
             make_convert_to_dense_operation(
-<<<<<<< HEAD
-                this->num_blocks_, this->block_pointers_, this->blocks_,
-                this->max_block_size_, tmp->get_values(), tmp->get_stride()));
-=======
                 this->num_blocks_, block_precisions_, this->block_pointers_,
                 this->blocks_, this->max_block_size_, tmp->get_values(),
-                tmp->get_padding()));
->>>>>>> 388a07e6
+                tmp->get_stride()));
     tmp->move_to(result);
 }
 
@@ -276,18 +265,11 @@
         this->block_precisions_.resize_and_reset(this->num_blocks_);
         // TODO: launch a kernel to initialize block precisions
     }
-<<<<<<< HEAD
-    // TODO: replace with adaptive version of the kernel
-    exec->run(TemplatedOperation<ValueType, IndexType>::make_generate_operation(
-        csr_mtx, this->num_blocks_, this->max_block_size_, this->get_stride(),
-        this->block_pointers_, this->blocks_));
-=======
     exec->run(AdaptiveBlockJacobiOperation<ValueType, IndexType>::
                   make_generate_operation(
                       csr_mtx, this->num_blocks_, this->max_block_size_,
-                      this->get_padding(), block_precisions_,
+                      this->get_stride(), block_precisions_,
                       this->block_pointers_, this->blocks_));
->>>>>>> 388a07e6
 }
 
 
