/*******************************<GINKGO LICENSE>******************************
Copyright 2017-2018

Karlsruhe Institute of Technology
Universitat Jaume I
University of Tennessee

Redistribution and use in source and binary forms, with or without modification,
are permitted provided that the following conditions are met:

1. Redistributions of source code must retain the above copyright notice,
   this list of conditions and the following disclaimer.

2. Redistributions in binary form must reproduce the above copyright notice,
   this list of conditions and the following disclaimer in the documentation
   and/or other materials provided with the distribution.

3. Neither the name of the copyright holder nor the names of its contributors
   may be used to endorse or promote products derived from this software
   without specific prior written permission.

THIS SOFTWARE IS PROVIDED BY THE COPYRIGHT HOLDERS AND CONTRIBUTORS "AS IS" AND
ANY EXPRESS OR IMPLIED WARRANTIES, INCLUDING, BUT NOT LIMITED TO, THE IMPLIED
WARRANTIES OF MERCHANTABILITY AND FITNESS FOR A PARTICULAR PURPOSE ARE
DISCLAIMED. IN NO EVENT SHALL THE COPYRIGHT HOLDER OR CONTRIBUTORS BE LIABLE FOR
ANY DIRECT, INDIRECT, INCIDENTAL, SPECIAL, EXEMPLARY, OR CONSEQUENTIAL DAMAGES
(INCLUDING, BUT NOT LIMITED TO, PROCUREMENT OF SUBSTITUTE GOODS OR SERVICES;
LOSS OF USE, DATA, OR PROFITS; OR BUSINESS INTERRUPTION) HOWEVER CAUSED AND ON
ANY THEORY OF LIABILITY, WHETHER IN CONTRACT, STRICT LIABILITY, OR TORT
(INCLUDING NEGLIGENCE OR OTHERWISE) ARISING IN ANY WAY OUT OF THE USE OF THIS
SOFTWARE, EVEN IF ADVISED OF THE POSSIBILITY OF SUCH DAMAGE.
******************************<GINKGO LICENSE>*******************************/

#ifndef GKO_CORE_PRECONDITIONER_BLOCK_JACOBI_KERNELS_HPP_
#define GKO_CORE_PRECONDITIONER_BLOCK_JACOBI_KERNELS_HPP_


#include "core/matrix/csr.hpp"
#include "core/preconditioner/block_jacobi.hpp"


namespace gko {
namespace kernels {


#define GKO_DECLARE_BLOCK_JACOBI_FIND_BLOCKS_KERNEL(ValueType, IndexType)    \
    void find_blocks(std::shared_ptr<const DefaultExecutor> exec,            \
                     const matrix::Csr<ValueType, IndexType> *system_matrix, \
                     uint32 max_block_size, size_type &num_blocks,           \
                     Array<IndexType> &block_pointers)

<<<<<<< HEAD
#define GKO_DECLARE_BLOCK_JACOBI_GENERATE_KERNEL(ValueType, IndexType)       \
    void generate(std::shared_ptr<const DefaultExecutor> exec,               \
                  const matrix::Csr<ValueType, IndexType> *system_matrix,    \
                  size_type num_blocks, uint32 max_block_size,               \
=======
#define GKO_DECLARE_BLOCK_JACOBI_GENERATE_KERNEL(ValueType, IndexType)      \
    void generate(std::shared_ptr<const DefaultExecutor> exec,              \
                  const matrix::Csr<ValueType, IndexType> *system_matrix,   \
                  size_type num_blocks, uint32 max_block_size,              \
>>>>>>> 7058db82
                  size_type stride, const Array<IndexType> &block_pointers, \
                  Array<ValueType> &blocks)

#define GKO_DECLARE_BLOCK_JACOBI_APPLY_KERNEL(ValueType, IndexType)            \
    void apply(                                                                \
        std::shared_ptr<const DefaultExecutor> exec, size_type num_blocks,     \
<<<<<<< HEAD
        uint32 max_block_size, size_type stride,                              \
=======
        uint32 max_block_size, size_type stride,                               \
>>>>>>> 7058db82
        const Array<IndexType> &block_pointers,                                \
        const Array<ValueType> &blocks, const matrix::Dense<ValueType> *alpha, \
        const matrix::Dense<ValueType> *b,                                     \
        const matrix::Dense<ValueType> *beta, matrix::Dense<ValueType> *x)

#define GKO_DECLARE_BLOCK_JACOBI_SIMPLE_APPLY_KERNEL(ValueType, IndexType) \
    void simple_apply(                                                     \
        std::shared_ptr<const DefaultExecutor> exec, size_type num_blocks, \
<<<<<<< HEAD
        uint32 max_block_size, size_type stride,                          \
=======
        uint32 max_block_size, size_type stride,                           \
>>>>>>> 7058db82
        const Array<IndexType> &block_pointers,                            \
        const Array<ValueType> &blocks, const matrix::Dense<ValueType> *b, \
        matrix::Dense<ValueType> *x)

#define GKO_DECLARE_BLOCK_JACOBI_CONVERT_TO_DENSE_KERNEL(ValueType, IndexType) \
    void convert_to_dense(                                                     \
        std::shared_ptr<const DefaultExecutor> exec, size_type num_blocks,     \
        const Array<IndexType> &block_pointers,                                \
<<<<<<< HEAD
        const Array<ValueType> &blocks, size_type block_stride,               \
=======
        const Array<ValueType> &blocks, size_type block_stride,                \
>>>>>>> 7058db82
        ValueType *result_values, size_type result_stride)

#define DECLARE_ALL_AS_TEMPLATES                                        \
    template <typename ValueType, typename IndexType>                   \
    GKO_DECLARE_BLOCK_JACOBI_FIND_BLOCKS_KERNEL(ValueType, IndexType);  \
    template <typename ValueType, typename IndexType>                   \
    GKO_DECLARE_BLOCK_JACOBI_GENERATE_KERNEL(ValueType, IndexType);     \
    template <typename ValueType, typename IndexType>                   \
    GKO_DECLARE_BLOCK_JACOBI_APPLY_KERNEL(ValueType, IndexType);        \
    template <typename ValueType, typename IndexType>                   \
    GKO_DECLARE_BLOCK_JACOBI_SIMPLE_APPLY_KERNEL(ValueType, IndexType); \
    template <typename ValueType, typename IndexType>                   \
    GKO_DECLARE_BLOCK_JACOBI_CONVERT_TO_DENSE_KERNEL(ValueType, IndexType)


namespace cpu {
namespace block_jacobi {

DECLARE_ALL_AS_TEMPLATES;

}  // namespace block_jacobi
}  // namespace cpu


namespace gpu {
namespace block_jacobi {

DECLARE_ALL_AS_TEMPLATES;

}  // namespace block_jacobi
}  // namespace gpu


namespace reference {
namespace block_jacobi {

DECLARE_ALL_AS_TEMPLATES;

}  // namespace block_jacobi
}  // namespace reference


#undef DECLARE_ALL_AS_TEMPLATES


<<<<<<< HEAD
#define GKO_DECLARE_ADAPTIVE_BLOCK_JACOBI_GENERATE_KERNEL(ValueType,    \
                                                          IndexType)    \
    void generate(                                                      \
        std::shared_ptr<const DefaultExecutor> exec,                    \
        const matrix::Csr<ValueType, IndexType> *system_matrix,         \
        size_type num_blocks, uint32 max_block_size, size_type stride, \
        Array<precision<ValueType, IndexType>> &block_precisions,       \
=======
#define GKO_DECLARE_ADAPTIVE_BLOCK_JACOBI_GENERATE_KERNEL(ValueType,   \
                                                          IndexType)   \
    void generate(                                                     \
        std::shared_ptr<const DefaultExecutor> exec,                   \
        const matrix::Csr<ValueType, IndexType> *system_matrix,        \
        size_type num_blocks, uint32 max_block_size, size_type stride, \
        Array<precision<ValueType, IndexType>> &block_precisions,      \
>>>>>>> 7058db82
        const Array<IndexType> &block_pointers, Array<ValueType> &blocks)

#define GKO_DECLARE_ADAPTIVE_BLOCK_JACOBI_APPLY_KERNEL(ValueType, IndexType)   \
    void apply(                                                                \
        std::shared_ptr<const DefaultExecutor> exec, size_type num_blocks,     \
<<<<<<< HEAD
        uint32 max_block_size, size_type stride,                              \
=======
        uint32 max_block_size, size_type stride,                               \
>>>>>>> 7058db82
        const Array<precision<ValueType, IndexType>> &block_precisions,        \
        const Array<IndexType> &block_pointers,                                \
        const Array<ValueType> &blocks, const matrix::Dense<ValueType> *alpha, \
        const matrix::Dense<ValueType> *b,                                     \
        const matrix::Dense<ValueType> *beta, matrix::Dense<ValueType> *x)

#define GKO_DECLARE_ADAPTIVE_BLOCK_JACOBI_SIMPLE_APPLY_KERNEL(ValueType,   \
                                                              IndexType)   \
    void simple_apply(                                                     \
        std::shared_ptr<const DefaultExecutor> exec, size_type num_blocks, \
<<<<<<< HEAD
        uint32 max_block_size, size_type stride,                          \
=======
        uint32 max_block_size, size_type stride,                           \
>>>>>>> 7058db82
        const Array<precision<ValueType, IndexType>> &block_precisions,    \
        const Array<IndexType> &block_pointers,                            \
        const Array<ValueType> &blocks, const matrix::Dense<ValueType> *b, \
        matrix::Dense<ValueType> *x)

#define GKO_DECLARE_ADAPTIVE_BLOCK_JACOBI_CONVERT_TO_DENSE_KERNEL(ValueType, \
                                                                  IndexType) \
    void convert_to_dense(                                                   \
        std::shared_ptr<const DefaultExecutor> exec, size_type num_blocks,   \
        const Array<precision<ValueType, IndexType>> &block_precisions,      \
        const Array<IndexType> &block_pointers,                              \
<<<<<<< HEAD
        const Array<ValueType> &blocks, size_type block_stride,             \
=======
        const Array<ValueType> &blocks, size_type block_stride,              \
>>>>>>> 7058db82
        ValueType *result_values, size_type result_stride)

#define DECLARE_ALL_AS_TEMPLATES                                             \
    template <typename ValueType, typename IndexType>                        \
    GKO_DECLARE_ADAPTIVE_BLOCK_JACOBI_GENERATE_KERNEL(ValueType, IndexType); \
    template <typename ValueType, typename IndexType>                        \
    GKO_DECLARE_ADAPTIVE_BLOCK_JACOBI_APPLY_KERNEL(ValueType, IndexType);    \
    template <typename ValueType, typename IndexType>                        \
    GKO_DECLARE_ADAPTIVE_BLOCK_JACOBI_SIMPLE_APPLY_KERNEL(ValueType,         \
                                                          IndexType);        \
    template <typename ValueType, typename IndexType>                        \
    GKO_DECLARE_ADAPTIVE_BLOCK_JACOBI_CONVERT_TO_DENSE_KERNEL(ValueType,     \
                                                              IndexType)


namespace cpu {
namespace adaptive_block_jacobi {

template <typename ValueType, typename IndexType>
using precision =
    typename preconditioner::AdaptiveBlockJacobi<ValueType,
                                                 IndexType>::precision;

DECLARE_ALL_AS_TEMPLATES;

}  // namespace adaptive_block_jacobi
}  // namespace cpu


namespace gpu {
namespace adaptive_block_jacobi {

template <typename ValueType, typename IndexType>
using precision =
    typename preconditioner::AdaptiveBlockJacobi<ValueType,
                                                 IndexType>::precision;

DECLARE_ALL_AS_TEMPLATES;

}  // namespace adaptive_block_jacobi
}  // namespace gpu


namespace reference {
namespace adaptive_block_jacobi {

template <typename ValueType, typename IndexType>
using precision =
    typename preconditioner::AdaptiveBlockJacobi<ValueType,
                                                 IndexType>::precision;

DECLARE_ALL_AS_TEMPLATES;

}  // namespace adaptive_block_jacobi
}  // namespace reference


#undef DECLARE_ALL_AS_TEMPLATES


}  // namespace kernels
}  // namespace gko


#endif  // GKO_CORE_PRECONDITIONER_BLOCK_JACOBI_KERNELS_HPP_<|MERGE_RESOLUTION|>--- conflicted
+++ resolved
@@ -49,28 +49,17 @@
                      uint32 max_block_size, size_type &num_blocks,           \
                      Array<IndexType> &block_pointers)
 
-<<<<<<< HEAD
-#define GKO_DECLARE_BLOCK_JACOBI_GENERATE_KERNEL(ValueType, IndexType)       \
-    void generate(std::shared_ptr<const DefaultExecutor> exec,               \
-                  const matrix::Csr<ValueType, IndexType> *system_matrix,    \
-                  size_type num_blocks, uint32 max_block_size,               \
-=======
 #define GKO_DECLARE_BLOCK_JACOBI_GENERATE_KERNEL(ValueType, IndexType)      \
     void generate(std::shared_ptr<const DefaultExecutor> exec,              \
                   const matrix::Csr<ValueType, IndexType> *system_matrix,   \
                   size_type num_blocks, uint32 max_block_size,              \
->>>>>>> 7058db82
                   size_type stride, const Array<IndexType> &block_pointers, \
                   Array<ValueType> &blocks)
 
 #define GKO_DECLARE_BLOCK_JACOBI_APPLY_KERNEL(ValueType, IndexType)            \
     void apply(                                                                \
         std::shared_ptr<const DefaultExecutor> exec, size_type num_blocks,     \
-<<<<<<< HEAD
-        uint32 max_block_size, size_type stride,                              \
-=======
         uint32 max_block_size, size_type stride,                               \
->>>>>>> 7058db82
         const Array<IndexType> &block_pointers,                                \
         const Array<ValueType> &blocks, const matrix::Dense<ValueType> *alpha, \
         const matrix::Dense<ValueType> *b,                                     \
@@ -79,11 +68,7 @@
 #define GKO_DECLARE_BLOCK_JACOBI_SIMPLE_APPLY_KERNEL(ValueType, IndexType) \
     void simple_apply(                                                     \
         std::shared_ptr<const DefaultExecutor> exec, size_type num_blocks, \
-<<<<<<< HEAD
-        uint32 max_block_size, size_type stride,                          \
-=======
         uint32 max_block_size, size_type stride,                           \
->>>>>>> 7058db82
         const Array<IndexType> &block_pointers,                            \
         const Array<ValueType> &blocks, const matrix::Dense<ValueType> *b, \
         matrix::Dense<ValueType> *x)
@@ -92,11 +77,7 @@
     void convert_to_dense(                                                     \
         std::shared_ptr<const DefaultExecutor> exec, size_type num_blocks,     \
         const Array<IndexType> &block_pointers,                                \
-<<<<<<< HEAD
-        const Array<ValueType> &blocks, size_type block_stride,               \
-=======
         const Array<ValueType> &blocks, size_type block_stride,                \
->>>>>>> 7058db82
         ValueType *result_values, size_type result_stride)
 
 #define DECLARE_ALL_AS_TEMPLATES                                        \
@@ -142,15 +123,6 @@
 #undef DECLARE_ALL_AS_TEMPLATES
 
 
-<<<<<<< HEAD
-#define GKO_DECLARE_ADAPTIVE_BLOCK_JACOBI_GENERATE_KERNEL(ValueType,    \
-                                                          IndexType)    \
-    void generate(                                                      \
-        std::shared_ptr<const DefaultExecutor> exec,                    \
-        const matrix::Csr<ValueType, IndexType> *system_matrix,         \
-        size_type num_blocks, uint32 max_block_size, size_type stride, \
-        Array<precision<ValueType, IndexType>> &block_precisions,       \
-=======
 #define GKO_DECLARE_ADAPTIVE_BLOCK_JACOBI_GENERATE_KERNEL(ValueType,   \
                                                           IndexType)   \
     void generate(                                                     \
@@ -158,17 +130,12 @@
         const matrix::Csr<ValueType, IndexType> *system_matrix,        \
         size_type num_blocks, uint32 max_block_size, size_type stride, \
         Array<precision<ValueType, IndexType>> &block_precisions,      \
->>>>>>> 7058db82
         const Array<IndexType> &block_pointers, Array<ValueType> &blocks)
 
 #define GKO_DECLARE_ADAPTIVE_BLOCK_JACOBI_APPLY_KERNEL(ValueType, IndexType)   \
     void apply(                                                                \
         std::shared_ptr<const DefaultExecutor> exec, size_type num_blocks,     \
-<<<<<<< HEAD
-        uint32 max_block_size, size_type stride,                              \
-=======
         uint32 max_block_size, size_type stride,                               \
->>>>>>> 7058db82
         const Array<precision<ValueType, IndexType>> &block_precisions,        \
         const Array<IndexType> &block_pointers,                                \
         const Array<ValueType> &blocks, const matrix::Dense<ValueType> *alpha, \
@@ -179,11 +146,7 @@
                                                               IndexType)   \
     void simple_apply(                                                     \
         std::shared_ptr<const DefaultExecutor> exec, size_type num_blocks, \
-<<<<<<< HEAD
-        uint32 max_block_size, size_type stride,                          \
-=======
         uint32 max_block_size, size_type stride,                           \
->>>>>>> 7058db82
         const Array<precision<ValueType, IndexType>> &block_precisions,    \
         const Array<IndexType> &block_pointers,                            \
         const Array<ValueType> &blocks, const matrix::Dense<ValueType> *b, \
@@ -195,11 +158,7 @@
         std::shared_ptr<const DefaultExecutor> exec, size_type num_blocks,   \
         const Array<precision<ValueType, IndexType>> &block_precisions,      \
         const Array<IndexType> &block_pointers,                              \
-<<<<<<< HEAD
-        const Array<ValueType> &blocks, size_type block_stride,             \
-=======
         const Array<ValueType> &blocks, size_type block_stride,              \
->>>>>>> 7058db82
         ValueType *result_values, size_type result_stride)
 
 #define DECLARE_ALL_AS_TEMPLATES                                             \
