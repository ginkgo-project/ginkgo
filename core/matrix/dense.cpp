--- conflicted
+++ resolved
@@ -113,12 +113,7 @@
                       source, &max_nonzeros_per_row));
     const auto max_nnz_per_row =
         std::max(result->get_max_nonzeros_per_row(), max_nonzeros_per_row);
-<<<<<<< HEAD
-    const auto stride =
-        std::max(result->get_stride(), source->get_num_rows());
-=======
     const auto stride = std::max(result->get_stride(), source->get_num_rows());
->>>>>>> 7058db82
     auto tmp = Ell<ValueType, IndexType>::create(exec, source->get_num_rows(),
                                                  source->get_num_cols(),
                                                  max_nnz_per_row, stride);
