/*******************************<GINKGO LICENSE>******************************
Copyright 2017-2018

Karlsruhe Institute of Technology
Universitat Jaume I
University of Tennessee

Redistribution and use in source and binary forms, with or without modification,
are permitted provided that the following conditions are met:

1. Redistributions of source code must retain the above copyright notice,
   this list of conditions and the following disclaimer.

2. Redistributions in binary form must reproduce the above copyright notice,
   this list of conditions and the following disclaimer in the documentation
   and/or other materials provided with the distribution.

3. Neither the name of the copyright holder nor the names of its contributors
   may be used to endorse or promote products derived from this software
   without specific prior written permission.

THIS SOFTWARE IS PROVIDED BY THE COPYRIGHT HOLDERS AND CONTRIBUTORS "AS IS" AND
ANY EXPRESS OR IMPLIED WARRANTIES, INCLUDING, BUT NOT LIMITED TO, THE IMPLIED
WARRANTIES OF MERCHANTABILITY AND FITNESS FOR A PARTICULAR PURPOSE ARE
DISCLAIMED. IN NO EVENT SHALL THE COPYRIGHT HOLDER OR CONTRIBUTORS BE LIABLE FOR
ANY DIRECT, INDIRECT, INCIDENTAL, SPECIAL, EXEMPLARY, OR CONSEQUENTIAL DAMAGES
(INCLUDING, BUT NOT LIMITED TO, PROCUREMENT OF SUBSTITUTE GOODS OR SERVICES;
LOSS OF USE, DATA, OR PROFITS; OR BUSINESS INTERRUPTION) HOWEVER CAUSED AND ON
ANY THEORY OF LIABILITY, WHETHER IN CONTRACT, STRICT LIABILITY, OR TORT
(INCLUDING NEGLIGENCE OR OTHERWISE) ARISING IN ANY WAY OUT OF THE USE OF THIS
SOFTWARE, EVEN IF ADVISED OF THE POSSIBILITY OF SUCH DAMAGE.
******************************<GINKGO LICENSE>*******************************/

#ifndef GKO_CORE_MATRIX_DENSE_KERNELS_HPP_
#define GKO_CORE_MATRIX_DENSE_KERNELS_HPP_


#include "core/base/types.hpp"
#include "core/matrix/dense.hpp"


namespace gko {
namespace kernels {

#define GKO_DECLARE_DENSE_SIMPLE_APPLY_KERNEL(_type) \
    void simple_apply(const matrix::Dense<_type> *a, \
                      const matrix::Dense<_type> *b, matrix::Dense<_type> *c)

#define GKO_DECLARE_DENSE_APPLY_KERNEL(_type)                                \
    void apply(const matrix::Dense<_type> *alpha,                            \
               const matrix::Dense<_type> *a, const matrix::Dense<_type> *b, \
               const matrix::Dense<_type> *beta, matrix::Dense<_type> *c)


#define GKO_DECLARE_DENSE_SCALE_KERNEL(_type) \
    void scale(const matrix::Dense<_type> *alpha, matrix::Dense<_type> *x)


#define GKO_DECLARE_DENSE_ADD_SCALED_KERNEL(_type)     \
    void add_scaled(const matrix::Dense<_type> *alpha, \
                    const matrix::Dense<_type> *x, matrix::Dense<_type> *y)


#define GKO_DECLARE_DENSE_COMPUTE_DOT_KERNEL(_type) \
    void compute_dot(const matrix::Dense<_type> *x, \
                     const matrix::Dense<_type> *y, \
                     matrix::Dense<_type> *result)

#define GKO_DECLARE_DENSE_CONVERT_TO_CSR_KERNEL(_type, _prec) \
    void convert_to_csr(matrix::Csr<_type, _prec> *other,     \
                        const matrix::Dense<_type> *source)

#define GKO_DECLARE_DENSE_MOVE_TO_CSR_KERNEL(_type, _prec) \
    void move_to_csr(matrix::Csr<_type, _prec> *other,     \
                     const matrix::Dense<_type> *source)

#define GKO_DECLARE_DENSE_CONVERT_TO_ELL_KERNEL(_type, _prec) \
    void convert_to_ell(matrix::Ell<_type, _prec> *other,     \
                        const matrix::Dense<_type> *source)

#define GKO_DECLARE_DENSE_MOVE_TO_ELL_KERNEL(_type, _prec) \
    void move_to_ell(matrix::Ell<_type, _prec> *other,     \
                     const matrix::Dense<_type> *source)

#define GKO_DECLARE_DENSE_COUNT_NONZEROS_KERNEL(_type) \
    void count_nonzeros(const matrix::Dense<_type> *source, size_type *result)

<<<<<<< HEAD
#define GKO_DECLARE_DENSE_COUNT_MAX_NNZ_ROW_KERNEL(_type) \
    void count_max_nnz_row(const matrix::Dense<_type> *source, size_type *result)
=======
#define GKO_DECLARE_TRANSPOSE_KERNEL(_type)     \
    void transpose(matrix::Dense<_type> *trans, \
                   const matrix::Dense<_type> *orig)

#define GKO_DECLARE_CONJ_TRANSPOSE_KERNEL(_type)     \
    void conj_transpose(matrix::Dense<_type> *trans, \
                        const matrix::Dense<_type> *orig)
>>>>>>> 5c2dff42

#define DECLARE_ALL_AS_TEMPLATES                                   \
    template <typename ValueType>                                  \
    GKO_DECLARE_DENSE_SIMPLE_APPLY_KERNEL(ValueType);              \
    template <typename ValueType>                                  \
    GKO_DECLARE_DENSE_APPLY_KERNEL(ValueType);                     \
    template <typename ValueType>                                  \
    GKO_DECLARE_DENSE_SCALE_KERNEL(ValueType);                     \
    template <typename ValueType>                                  \
    GKO_DECLARE_DENSE_ADD_SCALED_KERNEL(ValueType);                \
    template <typename ValueType>                                  \
    GKO_DECLARE_DENSE_COMPUTE_DOT_KERNEL(ValueType);               \
    template <typename ValueType, typename IndexType>              \
    GKO_DECLARE_DENSE_CONVERT_TO_CSR_KERNEL(ValueType, IndexType); \
    template <typename ValueType, typename IndexType>              \
    GKO_DECLARE_DENSE_MOVE_TO_CSR_KERNEL(ValueType, IndexType);    \
    template <typename ValueType, typename IndexType>              \
    GKO_DECLARE_DENSE_CONVERT_TO_ELL_KERNEL(ValueType, IndexType); \
    template <typename ValueType, typename IndexType>              \
    GKO_DECLARE_DENSE_MOVE_TO_ELL_KERNEL(ValueType, IndexType);    \
    template <typename ValueType>                                  \
    GKO_DECLARE_DENSE_COUNT_NONZEROS_KERNEL(ValueType);            \
    template <typename ValueType>                                  \
<<<<<<< HEAD
    GKO_DECLARE_DENSE_COUNT_MAX_NNZ_ROW_KERNEL(ValueType)
=======
    GKO_DECLARE_TRANSPOSE_KERNEL(ValueType);                       \
    template <typename ValueType>                                  \
    GKO_DECLARE_CONJ_TRANSPOSE_KERNEL(ValueType)

>>>>>>> 5c2dff42

namespace cpu {
namespace dense {

DECLARE_ALL_AS_TEMPLATES;

}  // namespace dense
}  // namespace cpu


namespace gpu {
namespace dense {

DECLARE_ALL_AS_TEMPLATES;

}  // namespace dense
}  // namespace gpu


namespace reference {
namespace dense {

DECLARE_ALL_AS_TEMPLATES;

}  // namespace dense
}  // namespace reference


#undef DECLARE_ALL_AS_TEMPLATES


}  // namespace kernels
}  // namespace gko


#endif  // GKO_CORE_MATRIX_DENSE_KERNELS_HPP_<|MERGE_RESOLUTION|>--- conflicted
+++ resolved
@@ -85,10 +85,9 @@
 #define GKO_DECLARE_DENSE_COUNT_NONZEROS_KERNEL(_type) \
     void count_nonzeros(const matrix::Dense<_type> *source, size_type *result)
 
-<<<<<<< HEAD
 #define GKO_DECLARE_DENSE_COUNT_MAX_NNZ_ROW_KERNEL(_type) \
     void count_max_nnz_row(const matrix::Dense<_type> *source, size_type *result)
-=======
+
 #define GKO_DECLARE_TRANSPOSE_KERNEL(_type)     \
     void transpose(matrix::Dense<_type> *trans, \
                    const matrix::Dense<_type> *orig)
@@ -96,7 +95,6 @@
 #define GKO_DECLARE_CONJ_TRANSPOSE_KERNEL(_type)     \
     void conj_transpose(matrix::Dense<_type> *trans, \
                         const matrix::Dense<_type> *orig)
->>>>>>> 5c2dff42
 
 #define DECLARE_ALL_AS_TEMPLATES                                   \
     template <typename ValueType>                                  \
@@ -120,14 +118,12 @@
     template <typename ValueType>                                  \
     GKO_DECLARE_DENSE_COUNT_NONZEROS_KERNEL(ValueType);            \
     template <typename ValueType>                                  \
-<<<<<<< HEAD
-    GKO_DECLARE_DENSE_COUNT_MAX_NNZ_ROW_KERNEL(ValueType)
-=======
+    GKO_DECLARE_DENSE_COUNT_MAX_NNZ_ROW_KERNEL(ValueType);         \
+    template <typename ValueType>                                  \
     GKO_DECLARE_TRANSPOSE_KERNEL(ValueType);                       \
     template <typename ValueType>                                  \
     GKO_DECLARE_CONJ_TRANSPOSE_KERNEL(ValueType)
 
->>>>>>> 5c2dff42
 
 namespace cpu {
 namespace dense {
