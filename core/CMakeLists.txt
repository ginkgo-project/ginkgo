--- conflicted
+++ resolved
@@ -19,9 +19,7 @@
     base/segmented_array.cpp
     base/timer.cpp
     base/version.cpp
-<<<<<<< HEAD
     c_api.cpp
-=======
     config/config.cpp
     config/config_helper.cpp
     config/factorization_config.cpp
@@ -33,7 +31,6 @@
     config/stop_config.cpp
     config/type_descriptor.cpp
     distributed/index_map.cpp
->>>>>>> 6e3f9e33
     distributed/partition.cpp
     factorization/cholesky.cpp
     factorization/elimination_forest.cpp
