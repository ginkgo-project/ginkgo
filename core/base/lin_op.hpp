/*******************************<GINKGO LICENSE>******************************
Copyright 2017-2018

Karlsruhe Institute of Technology
Universitat Jaume I
University of Tennessee

Redistribution and use in source and binary forms, with or without modification,
are permitted provided that the following conditions are met:

1. Redistributions of source code must retain the above copyright notice,
   this list of conditions and the following disclaimer.

2. Redistributions in binary form must reproduce the above copyright notice,
   this list of conditions and the following disclaimer in the documentation
   and/or other materials provided with the distribution.

3. Neither the name of the copyright holder nor the names of its contributors
   may be used to endorse or promote products derived from this software
   without specific prior written permission.

THIS SOFTWARE IS PROVIDED BY THE COPYRIGHT HOLDERS AND CONTRIBUTORS "AS IS" AND
ANY EXPRESS OR IMPLIED WARRANTIES, INCLUDING, BUT NOT LIMITED TO, THE IMPLIED
WARRANTIES OF MERCHANTABILITY AND FITNESS FOR A PARTICULAR PURPOSE ARE
DISCLAIMED. IN NO EVENT SHALL THE COPYRIGHT HOLDER OR CONTRIBUTORS BE LIABLE FOR
ANY DIRECT, INDIRECT, INCIDENTAL, SPECIAL, EXEMPLARY, OR CONSEQUENTIAL DAMAGES
(INCLUDING, BUT NOT LIMITED TO, PROCUREMENT OF SUBSTITUTE GOODS OR SERVICES;
LOSS OF USE, DATA, OR PROFITS; OR BUSINESS INTERRUPTION) HOWEVER CAUSED AND ON
ANY THEORY OF LIABILITY, WHETHER IN CONTRACT, STRICT LIABILITY, OR TORT
(INCLUDING NEGLIGENCE OR OTHERWISE) ARISING IN ANY WAY OUT OF THE USE OF THIS
SOFTWARE, EVEN IF ADVISED OF THE POSSIBILITY OF SUCH DAMAGE.
******************************<GINKGO LICENSE>*******************************/

#ifndef GKO_CORE_BASE_LIN_OP_HPP_
#define GKO_CORE_BASE_LIN_OP_HPP_


#include "core/base/abstract_factory.hpp"
#include "core/base/exception_helpers.hpp"
#include "core/base/matrix_data.hpp"
#include "core/base/polymorphic_object.hpp"
#include "core/base/std_extensions.hpp"
#include "core/base/types.hpp"
#include "core/base/utils.hpp"


#include <memory>


namespace gko {


/**
 * The linear operator (LinOp) is a base class for all linear algebra objects
 * in Ginkgo. The main benefit of having a single base class for the
 * entire collection of linear algebra objects (as opposed to having separate
 * hierarchies for matrices, solvers and preconditioners) is the generality
 * it provides.
 *
 * First, since all subclasses provide a common interface, the library users are
 * exposed to a smaller set of routines. For example, a
 * matrix-vector product, a preconditioner application, or even a system solve
 * are just different terms given to the operation of applying a certain linear
 * operator to a vector. As such, Ginkgo uses the same routine name,
 * LinOp::apply() for each of these operations, where the actual
 * operation performed depends on the type of linear operator involved in
 * the operation.
 *
 * Second, a common interface often allows for writing more generic code. If a
 * user's routine requires only operations provided by the LinOp interface,
 * the same code can be used for any kind of linear operators, independent of
 * whether these are matrices, solvers or preconditioners. This feature is also
 * extensively used in Ginkgo itself. For example, a preconditioner used
 * inside a Krylov solver is a LinOp. This allows the user to supply a wide
 * variety of preconditioners: either the ones which were designed to be used
 * in this scenario (like ILU or block-Jacobi), a user-supplied matrix which is
 * known to be a good preconditioner for the specific problem,
 * or even another solver (e.g., if constructing a flexible GMRES solver).
 *
 * A key observation for providing a unified interface for matrices, solvers,
 * and preconditioners is that the most common operation performed on all of
 * them can be expressed as an application of a linear operator to a vector:
 *
 * +   the sparse matrix-vector product with a matrix \f$A\f$ is a linear
 *     operator application \f$y = Ax\f$;
 * +   the application of a preconditioner is a linear operator application
 *     \f$y = M^{-1}x\f$, where \f$M\f$ is an approximation of the original
 *     system matrix \f$A\f$ (thus a preconditioner represents an "approximate
 *     inverse" operator \f$M^{-1}\f$).
 * +   the system solve \f$Ax = b\f$ can be viewed as linear operator
 *     application
 *     \f$x = A^{-1}b\f$ (it goes without saying that the implementation of
 *     linear system solves does not follow this conceptual idea), so a linear
 *     system solver can be viewed as a representation of the operator
 *     \f$A^{-1}\f$.
 *
 * Finally, direct manipulation of LinOp objects is rarely required in
 * simple scenarios. As an illustrative example, one could construct a
 * fixed-point iteration routine \f$x_{k+1} = Lx_k + b\f$ as follows:
 *
 * ```cpp
 * std::unique_ptr<matrix::Dense<>> calculate_fixed_point(
 *         int iters, const LinOp *L, const matrix::Dense<> *x0
 *         const matrix::Dense<> *b)
 * {
 *     auto x = gko::clone(x0);
 *     auto tmp = gko::clone(x0);
 *     auto one = Dense<>::create(L->get_executor(), {1.0,});
 *     for (int i = 0; i < iters; ++i) {
 *         L->apply(gko::lend(tmp), gko::lend(x));
 *         x->add_scaled(gko::lend(one), gko::lend(b));
 *         tmp->copy_from(gko::lend(x));
 *     }
 *     return x;
 * }
 * ```
 *
 * Here, if \f$L\f$ is a matrix, LinOp::apply() refers to the matrix vector
 * product, and `L->apply(a, b)` computes \f$b = L \cdot a\f$.
 * `x->add_scaled(one.get(), b.get())` is the `axpy` vector update \f$x:=x+b\f$.
 *
 * The interesting part of this example is the apply() routine at line 4 of the
 * function body. Since this routine is part of the LinOp base class, the
 * fixed-point iteration routine can calculate a fixed point not only for
 * matrices, but for any type of linear operator.
 */
class LinOp : public EnableAbstractPolymorphicObject<LinOp> {
public:
<<<<<<< HEAD
    /**
     * Copy-assignment operator.
     * It copies the dimensionsionality of the other LinOp,
     * but leaves the executor unchanged.
     * @param other The other LinOp
     * @return This LinOp after the copy
     */
    LinOp &operator=(const LinOp &other)
    {
        // keep the executor as it is
        num_rows_ = other.num_rows_;
        num_cols_ = other.num_cols_;
        num_stored_elements_ = other.num_stored_elements_;
        return *this;
    }

    virtual ~LinOp() = default;

    /**
     * Creates a copy of another LinOp.
     *
     * @param other  the LinOp to copy
     */
    virtual void copy_from(const LinOp *other) = 0;

    /**
     * Moves the data from another LinOp.
     *
     * @param other  the LinOp from which the data will be moved
     */
    virtual void copy_from(std::unique_ptr<LinOp> other) = 0;

=======
>>>>>>> 74d21404
    /**
     * Applies a linear operator to a vector (or a sequence of vectors).
     *
     * Performs the operation x = op(b), where op is this linear operator.
     *
     * @param b  the input vector(s) on which the operator is applied
     * @param x  the output vector(s) where the result is stored
     *
     * @return this
     */
    LinOp *apply(const LinOp *b, LinOp *x)
    {
        this->validate_application_parameters(b, x);
        auto exec = this->get_executor();
        this->apply_impl(make_temporary_clone(exec, b).get(),
                         make_temporary_clone(exec, x).get());
        return this;
    }

    /**
     * @copydoc apply(cost LinOp *, LinOp *)
     */
    const LinOp *apply(const LinOp *b, LinOp *x) const
    {
        this->validate_application_parameters(b, x);
        auto exec = this->get_executor();
        this->apply_impl(make_temporary_clone(exec, b).get(),
                         make_temporary_clone(exec, x).get());
        return this;
    }

    /**
     * Performs the operation x = alpha * op(b) + beta * x.
     *
     * @param alpha  scaling of the result of op(b)
     * @param b  vector(s) on which the operator is applied
     * @param beta  scaling of the input x
     * @param x  output vector(s)
     *
     * @return this
     */
    LinOp *apply(const LinOp *alpha, const LinOp *b, const LinOp *beta,
                 LinOp *x)
    {
        this->validate_application_parameters(alpha, b, beta, x);
        auto exec = this->get_executor();
        this->apply_impl(make_temporary_clone(exec, alpha).get(),
                         make_temporary_clone(exec, b).get(),
                         make_temporary_clone(exec, beta).get(),
                         make_temporary_clone(exec, x).get());
        return this;
    }

    /**
     * @copydoc apply(const LinOp *, cost LinOp *, const LinOp *, LinOp *)
     */
    const LinOp *apply(const LinOp *alpha, const LinOp *b, const LinOp *beta,
                       LinOp *x) const
    {
        this->validate_application_parameters(alpha, b, beta, x);
        auto exec = this->get_executor();
        this->apply_impl(make_temporary_clone(exec, alpha).get(),
                         make_temporary_clone(exec, b).get(),
                         make_temporary_clone(exec, beta).get(),
                         make_temporary_clone(exec, x).get());
        return this;
    }

    /**
     * Returns the size of the operator.
     *
     * @return size of the operator
     */
    const dim &get_size() const noexcept { return size_; }

protected:
    /**
     * Creates a linear operator.
     *
     * @param exec  the executor where all the operations are performed
     * @param size  the size of the operator
     */
    explicit LinOp(std::shared_ptr<const Executor> exec,
                   const dim &size = dim{})
        : EnableAbstractPolymorphicObject<LinOp>(exec), size_{size}
    {}

    /**
     * Sets the size of the operator.
     *
     * @param value  the new size of the operator
     */
    void set_size(const dim &value) noexcept { size_ = value; }

    /**
     * Implementers of LinOp should override this function instead
     * of apply(const LinOp *, LinOp *).
     *
     * Performs the operation x = op(b), where op is this linear operator.
     *
     * @param b  the input vector(s) on which the operator is applied
     * @param x  the output vector(s) where the result is stored
     */
    virtual void apply_impl(const LinOp *b, LinOp *x) const = 0;

    /**
     * Implementers of LinOp should override this function instead
     * of apply(const LinOp *, const LinOp *, const LinOp *, LinOp *).
     *
     * @param alpha  scaling of the result of op(b)
     * @param b  vector(s) on which the operator is applied
     * @param beta  scaling of the input x
     * @param x  output vector(s)
     */
    virtual void apply_impl(const LinOp *alpha, const LinOp *b,
                            const LinOp *beta, LinOp *x) const = 0;

    /**
     * Throws a DimensionMismatch exception if the parameters to `apply` are of
     * the wrong size.
     *
     * @param b  vector(s) on which the operator is applied
     * @param x  output vector(s)
     */
    void validate_application_parameters(const LinOp *b, const LinOp *x) const
    {
        ASSERT_CONFORMANT(this, b);
        ASSERT_EQUAL_ROWS(this, x);
        ASSERT_EQUAL_COLS(b, x);
    }

    /**
     * Throws a DimensionMismatch exception if the parameters to `apply` are of
     * the wrong size.
     *
     * @param alpha  scaling of the result of op(b)
     * @param b  vector(s) on which the operator is applied
     * @param beta  scaling of the input x
     * @param x  output vector(s)
     */
    void validate_application_parameters(const LinOp *alpha, const LinOp *b,
                                         const LinOp *beta,
                                         const LinOp *x) const
    {
        this->validate_application_parameters(b, x);
        ASSERT_EQUAL_DIMENSIONS(alpha, dim(1, 1));
        ASSERT_EQUAL_DIMENSIONS(beta, dim(1, 1));
    }

private:
    dim size_{};
};


/**
 * A LinOpFactory represents a higher order mapping which transforms one
 * linear operator into another.
 *
 * In Ginkgo, every linear solver is viewed as a mapping. For example,
 * given an s.p.d linear system \f$Ax = b\f$, the solution \f$x = A^{-1}b\f$
 * can be computed using the CG method. This algorithm can be represented in
 * terms of linear operators and mappings between them as follows:
 *
 * -   A Cg::Factory is a higher order mapping which, given an input operator
 *     \f$A\f$, returns a new linear operator \f$A^{-1}\f$ stored in "CG
 *     format"
 * -   Storing the operator \f$A^{-1}\f$ in "CG format" means that the data
 *     structure used to store the operator is just a simple pointer to the
 *     original matrix \f$A\f$. The application \f$x = A^{-1}b\f$ of such an
 *     operator can then be implemented by solving the linear system
 *     \f$Ax = b\f$ using the CG method. This is achieved in code by having a
 *     special class for each of those "formats" (e.g. the "Cg" class defines
 *     such a format for the CG solver).
 *
 * Another example of a LinOpFactory is a preconditioner. A preconditioner for
 * a linear operator \f$A\f$ is a linear operator \f$M^{-1}\f$, which
 * approximates \f$A^{-1}\f$. In addition, it is stored in a way such that
 * both the data of \f$M^{-1}\f$ is cheap to compute from \f$A\f$, and the
 * operation \f$x = M^{-1}b\f$ can be computed quickly. These operators are
 * useful to accelerate the convergence of  Krylov solvers.
 * Thus, a preconditioner also fits into the LinOpFactory framework:
 *
 * -   The factory maps a linear operator \f$A\f$ into a preconditioner
 *     \f$M^{-1}\f$ which is stored in suitable format (e.g. as a product of
 *     two factors in case of ILU preconditioners).
 * -   The resulting linear operator implements the application operation
 *     \f$x = M^{-1}b\f$ depending on the format the preconditioner is stored
 *     in (e.g. as two triangular solves in case of ILU)
 *
 * Example: using CG in Ginkgo
 * ---------------------------
 *
 * ```c++
 * // Suppose A is a matrix, b a rhs vector, and x an initial guess
 * // Create a CG which runs for at most 1000 iterations, and stops after
 * // reducing the residual norm by 6 orders of magnitude
 * auto cg_factory = solver::Cg::Factory<>::create()
 *     .with_max_iters(1000)
 *     .with_rel_residual_goal(1e-6)
 *     .on_executor(gpu);
 * // create a linear operator which represents the solver
 * auto cg = cg_factory->generate(A);
 * // solve the system
 * cg->apply(gko::lend(b), gko::lend(x));
 * ```
 */
using LinOpFactory = AbstractFactory<LinOp, std::shared_ptr<const LinOp>>;


/**
 * Linear operators which support transposition should implement the
 * Transposable interface.
 *
 * It provides two functionalities, the normal transpose and the
 * conjugate transpose.
 *
 * The normal transpose returns the transpose of the linear operator without
 * changing any of its elements representing the operation, \f$B = A^{T}\f$.
 *
 * The conjugate transpose returns the conjugate of each of the elements and
 * additionally transposes the linear operator representing the operation, \f$B
 * = A^{H}\f$.
 *
 * Example: Transposing a Csr matrix:
 * ------------------------------------
 *
 * ```c++
 * //Transposing an object of LinOp type.
 * //The object you want to transpose.
 * auto op = matrix::Csr::create(exec);
 * //Transpose the object by first converting it to a transposable type.
 * auto trans = op->transpose();
 * ```
 */
class Transposable {
public:
    virtual ~Transposable() = default;

    /**
     * Returns a LinOp representing the transpose of the Transposable object.
     *
     * @return a pointer to the new transposed object
     */
    virtual std::unique_ptr<LinOp> transpose() const = 0;

    /**
     * Returns a LinOp representing the conjugate transpose of the Transposable
     * object.
     *
     * @return a pointer to the new conjugate transposed object
     */
    virtual std::unique_ptr<LinOp> conj_transpose() const = 0;
};


/**
 * A LinOp implementing this interface can read its data from a matrix_data
 * structure.
 */
template <typename ValueType, typename IndexType>
class ReadableFromMatrixData {
public:
    virtual ~ReadableFromMatrixData() = default;

    /**
     * Reads a matrix from a matrix_data structure.
     *
     * @param data  the matrix_data structure
     */
    virtual void read(const matrix_data<ValueType, IndexType> &data) = 0;
};


/**
 * A LinOp implementing this interface can write its data to a matrix_data
 * structure.
 */
template <typename ValueType, typename IndexType>
class WritableToMatrixData {
public:
    virtual ~WritableToMatrixData() = default;

    /**
     * Writes a matrix to a matrix_data structure.
     *
     * @param data  the matrix_data structure
     */
    virtual void write(matrix_data<ValueType, IndexType> &data) const = 0;
};


/**
 * The EnableLinOp mixin can be used to provide sensible default implementations
 * of the majority of the LinOp and PolymorphicObject interface.
 *
 * The goal of the mixin is to facilitate the development of new LinOp, by
 * enabling the implementers to focus on the important parts of their operator,
 * while the library takes care of generating the trivial utility functions.
 * The mixin will provide default implementations for the entire
 * PolymorphicObject interface, including a default implementation of
 * `copy_from` between objects of the new LinOp type. It will also hide the
 * default LinOp::apply() methods with versions that preserve the static type of
 * the object.
 *
 * Implementers of new LinOps are required to specify only the following
 * aspects:
 *
 * 1.  Creation of the LinOp: This can be facilitated via either
 *     EnableCreateMethod mixin (used mostly for matrix formats),
 *     or GKO_ENABLE_LIN_OP_FACTORY macro (used for operators created from other
 *     operators, like preconditioners and solvers).
 * 2.  Application of the LinOp: Implementers have to override the two
 *     overloads of the LinOp::apply_impl() virtual methods.
 *
 * @tparam ConcreteLinOp  the concrete LinOp which is being implemented
 *                        [CRTP parameter]
 * @tparam PolymorphicBase  parent of ConcreteLinOp in the polymorphic
 *                          hierarchy, has to be a subclass of LinOp
 */
template <typename ConcreteLinOp, typename PolymorphicBase = LinOp>
class EnableLinOp
    : public EnablePolymorphicObject<ConcreteLinOp, PolymorphicBase>,
      public EnablePolymorphicAssignment<ConcreteLinOp> {
public:
    using EnablePolymorphicObject<ConcreteLinOp,
                                  PolymorphicBase>::EnablePolymorphicObject;

    const ConcreteLinOp *apply(const LinOp *b, LinOp *x) const
    {
        this->validate_application_parameters(b, x);
        auto exec = this->get_executor();
        this->apply_impl(make_temporary_clone(exec, b).get(),
                         make_temporary_clone(exec, x).get());
        return self();
    }

    ConcreteLinOp *apply(const LinOp *b, LinOp *x)
    {
        this->validate_application_parameters(b, x);
        auto exec = this->get_executor();
        this->apply_impl(make_temporary_clone(exec, b).get(),
                         make_temporary_clone(exec, x).get());
        return self();
    }

    const ConcreteLinOp *apply(const LinOp *alpha, const LinOp *b,
                               const LinOp *beta, LinOp *x) const
    {
        this->validate_application_parameters(alpha, b, beta, x);
        auto exec = this->get_executor();
        this->apply_impl(make_temporary_clone(exec, alpha).get(),
                         make_temporary_clone(exec, b).get(),
                         make_temporary_clone(exec, beta).get(),
                         make_temporary_clone(exec, x).get());
        return self();
    }

    ConcreteLinOp *apply(const LinOp *alpha, const LinOp *b, const LinOp *beta,
                         LinOp *x)
    {
        this->validate_application_parameters(alpha, b, beta, x);
        auto exec = this->get_executor();
        this->apply_impl(make_temporary_clone(exec, alpha).get(),
                         make_temporary_clone(exec, b).get(),
                         make_temporary_clone(exec, beta).get(),
                         make_temporary_clone(exec, x).get());
        return self();
    }

protected:
    GKO_ENABLE_SELF(ConcreteLinOp);
};


/**
 * This is an alias for the EnableDefaultFactory mixin, which correctly sets the
 * template parameters to enable a subclass of LinOpFactory.
 *
 * @tparam ConcreteFactory  the concrete factory which is being implemented
 *                          [CRTP parmeter]
 * @tparam ConcreteLinOp  the concrete LinOp type which this factory produces,
 *                        needs to have a constructor which takes a
 *                        const ConcreteFactory *, and an
 *                        std::shared_ptr<const LinOp> as parameters.
 * @tparam ParametersType  a subclass of enable_parameters_type template which
 *                         defines all of the parameters of the factory
 * @tparam PolymorphicBase  parent of ConcreteFactory in the polymorphic
 *                          hierarchy, has to be a subclass of LinOpFactory
 */
template <typename ConcreteFactory, typename ConcreteLinOp,
          typename ParametersType, typename PolymorphicBase = LinOpFactory>
using EnableDefaultLinOpFactory =
    EnableDefaultFactory<ConcreteFactory, ConcreteLinOp, ParametersType,
                         PolymorphicBase>;


/**
 * This macro will generate a default implementation of a LinOpFactory for the
 * LinOp subclass it is defined in.
 *
 * The list of parameters for the factory should be defined in a code block
 * after the macro definition, and should contain a list of
 * GKO_FACTORY_PARMETER declarations. The class should provide a constructor
 * with signature
 * _lin_op(const _factory_name *, std::shared_ptr<const LinOp>)
 * which the factory will use a callback to construct the object.
 *
 * A minimal example of a linear operator is the following:
 *
 * ```c++
 * struct MyLinOp : public EnableLinOp<MyLinOp> {
 *     GKO_ENABLE_LIN_OP_FACTORY(MyLinOp, my_parameters, Factory) {
 *         // a factory parameter named "my_value", of type int and default
 *         // value of 5
 *         int GKO_FACTORY_PARAMETER(my_value, 5);
 *     };
 *     // constructor needed by EnableLinOp
 *     explicit MyLinOp(std::shared_ptr<const Executor> exec) {
 *         : EnableLinOp<MyLinOp>(exec) {}
 *     // constructor needed by the factory
 *     explicit MyLinOp(const Factory *factory,
 *                      std::shared_ptr<const LinOp> matrix)
 *         : EnableLinOp<MyLinOp>(factory->get_executor()), matrix->get_size()),
 *           // store factory's parameters locally
 *           my_parameters_{factory->get_parameters()},
 *     {
 *          int value = my_parameters_.my_value;
 *          // do something with value
 *     }
 * ```
 *
 * MyLinOp can then be created as follows:
 *
 * ```c++
 * auto exec = gko::ReferenceExecutor::create();
 * // create a factory with default `my_value` parameter
 * auto fact = MyLinOp::Factory::create().on_executor(exec);
 * // create a operator using the factory:
 * auto my_op = fact->generate(gko::matrix::Identity::create(exec, 2));
 * std::cout << my_op->get_my_parameters().my_value;  // prints 5
 *
 * // create a factory with custom `my_value` parameter
 * auto fact = MyLinOp::Factory::create().with_my_value(0).on_executor(exec);
 * // create a operator using the factory:
 * auto my_op = fact->generate(gko::matrix::Identity::create(exec, 2));
 * std::cout << my_op->get_my_parameters().my_value;  // prints 0
 * ```
 *
 * @note This macro only works with class __templates__ (not with regular
 *       classes). See <https://stackoverflow.com/q/50202718/9385966> for more
 *       details.
 *
 * @param _lin_op  concrete operator for which the factory is to be created
 *                 [CRTP parameter]
 * @param _parameters_name  name of the parameters member in the class
 *                          (its type is `<_parameters_name>_type`, the
 *                          protected member's name is `<_parameters_name>_`,
 *                          and the public getter's name is
 *                          `get_<_parameters_name>()`)
 * @param _factory_name  name of the generated factory type
 */
#define GKO_ENABLE_LIN_OP_FACTORY(_lin_op, _parameters_name, _factory_name)  \
public:                                                                      \
    struct _parameters_name##_type;                                          \
                                                                             \
    const _parameters_name##_type &get_##_parameters_name() const            \
    {                                                                        \
        return _parameters_name##_;                                          \
    }                                                                        \
                                                                             \
    class _factory_name                                                      \
        : public ::gko::EnableDefaultLinOpFactory<_factory_name, _lin_op,    \
                                                  _parameters_name##_type> { \
        friend class ::gko::EnablePolymorphicObject<_factory_name,           \
                                                    ::gko::LinOpFactory>;    \
        friend class ::gko::enable_parameters_type<_parameters_name##_type,  \
                                                   _factory_name>;           \
        using ::gko::EnableDefaultLinOpFactory<                              \
            _factory_name, _lin_op,                                          \
            _parameters_name##_type>::EnableDefaultLinOpFactory;             \
    };                                                                       \
    friend ::gko::EnableDefaultLinOpFactory<_factory_name, _lin_op,          \
                                            _parameters_name##_type>;        \
                                                                             \
private:                                                                     \
    _parameters_name##_type _parameters_name##_;                             \
                                                                             \
public:                                                                      \
    struct _parameters_name##_type                                           \
        : ::gko::enable_parameters_type<_parameters_name##_type,             \
                                        _factory_name>


/**
 * Creates a factory parameter in the factory parameters structure.
 *
 * @param _name  name of the parameter
 * @param __VA_ARGS__  default value of the parameter
 *
 * @see GKO_ENABLE_LIN_OP_FACTORY for more details, and usage example
 */
#define GKO_FACTORY_PARAMETER(_name, ...)                    \
    mutable _name{__VA_ARGS__};                              \
                                                             \
    auto with_##_name(const decltype(_name) &value)          \
        const->const ::gko::xstd::decay_t<decltype(*this)> & \
    {                                                        \
        this->_name = value;                                 \
        return *this;                                        \
    }


}  // namespace gko


#endif  // GKO_CORE_BASE_LIN_OP_HPP_<|MERGE_RESOLUTION|>--- conflicted
+++ resolved
@@ -126,41 +126,6 @@
  */
 class LinOp : public EnableAbstractPolymorphicObject<LinOp> {
 public:
-<<<<<<< HEAD
-    /**
-     * Copy-assignment operator.
-     * It copies the dimensionsionality of the other LinOp,
-     * but leaves the executor unchanged.
-     * @param other The other LinOp
-     * @return This LinOp after the copy
-     */
-    LinOp &operator=(const LinOp &other)
-    {
-        // keep the executor as it is
-        num_rows_ = other.num_rows_;
-        num_cols_ = other.num_cols_;
-        num_stored_elements_ = other.num_stored_elements_;
-        return *this;
-    }
-
-    virtual ~LinOp() = default;
-
-    /**
-     * Creates a copy of another LinOp.
-     *
-     * @param other  the LinOp to copy
-     */
-    virtual void copy_from(const LinOp *other) = 0;
-
-    /**
-     * Moves the data from another LinOp.
-     *
-     * @param other  the LinOp from which the data will be moved
-     */
-    virtual void copy_from(std::unique_ptr<LinOp> other) = 0;
-
-=======
->>>>>>> 74d21404
     /**
      * Applies a linear operator to a vector (or a sequence of vectors).
      *
