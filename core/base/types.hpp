/*******************************<GINKGO LICENSE>******************************
Copyright 2017-2018

Karlsruhe Institute of Technology
Universitat Jaume I
University of Tennessee

Redistribution and use in source and binary forms, with or without modification,
are permitted provided that the following conditions are met:

1. Redistributions of source code must retain the above copyright notice,
   this list of conditions and the following disclaimer.

2. Redistributions in binary form must reproduce the above copyright notice,
   this list of conditions and the following disclaimer in the documentation
   and/or other materials provided with the distribution.

3. Neither the name of the copyright holder nor the names of its contributors
   may be used to endorse or promote products derived from this software
   without specific prior written permission.

THIS SOFTWARE IS PROVIDED BY THE COPYRIGHT HOLDERS AND CONTRIBUTORS "AS IS" AND
ANY EXPRESS OR IMPLIED WARRANTIES, INCLUDING, BUT NOT LIMITED TO, THE IMPLIED
WARRANTIES OF MERCHANTABILITY AND FITNESS FOR A PARTICULAR PURPOSE ARE
DISCLAIMED. IN NO EVENT SHALL THE COPYRIGHT HOLDER OR CONTRIBUTORS BE LIABLE FOR
ANY DIRECT, INDIRECT, INCIDENTAL, SPECIAL, EXEMPLARY, OR CONSEQUENTIAL DAMAGES
(INCLUDING, BUT NOT LIMITED TO, PROCUREMENT OF SUBSTITUTE GOODS OR SERVICES;
LOSS OF USE, DATA, OR PROFITS; OR BUSINESS INTERRUPTION) HOWEVER CAUSED AND ON
ANY THEORY OF LIABILITY, WHETHER IN CONTRACT, STRICT LIABILITY, OR TORT
(INCLUDING NEGLIGENCE OR OTHERWISE) ARISING IN ANY WAY OUT OF THE USE OF THIS
SOFTWARE, EVEN IF ADVISED OF THE POSSIBILITY OF SUCH DAMAGE.
******************************<GINKGO LICENSE>*******************************/

#ifndef GKO_CORE_TYPES_HPP_
#define GKO_CORE_TYPES_HPP_


#include <climits>
#include <cstddef>
#include <cstdint>


#include <complex>
#include <type_traits>


#ifdef __CUDACC__
#define GKO_ATTRIBUTES __host__ __device__
#define GKO_INLINE __forceinline__
#else
#define GKO_ATTRIBUTES
#define GKO_INLINE inline
#endif  // __CUDACC__


namespace gko {


/**
 * Integral type used for allocation quantities.
 */
using size_type = std::size_t;


/**
 * 8-bit signed integral type.
 */
using int8 = std::int8_t;

/**
 * 16-bit signed integral type.
 */
using int16 = std::int16_t;


/**
 * 32-bit signed integral type.
 */
using int32 = std::int32_t;


/**
 * 64-bit signed integral type.
 */
using int64 = std::int64_t;


/**
 * 8-bit unsigned integral type.
 */
using uint8 = std::uint8_t;

/**
 * 16-bit unsigned integral type.
 */
using uint16 = std::uint16_t;


/**
 * 32-bit unsigned integral type.
 */
using uint32 = std::uint32_t;


/**
 * 64-bit unsigned integral type.
 */
using uint64 = std::uint64_t;


class half;


/**
 * Half precision floating point type.
 */
using float16 = half;


/**
 * Single precision floating point type.
 */
using float32 = float;


/**
 * Double precision floating point type.
 */
using float64 = double;


/**
 * The most precise floating-point type.
 */
using full_precision = double;


/**
 * Precision used if no precision is explicitly specified.
 */
using default_precision = double;


/**
 * Number of bits in a byte
 */
constexpr size_type byte_size = CHAR_BIT;


/**
<<<<<<< HEAD
 *define typenames for row_major accessor
 */
#define row_major_float range<accessor::row_major<float, 2>>
#define row_major_double range<accessor::row_major<double, 2>>
#define row_major_complex_float \
    range<accessor::row_major<std::complex<float>, 2>>
#define row_major_complex_double \
    range<accessor::row_major<std::complex<double>, 2>>


/**
 * A type representing the dimensions of a linear operator.
 */
struct dim {
    /**
     * Creates a dimension object with both rows and columns set to the same
     * value.
     *
     * @param size  the number of rows and columns
     */
    GKO_ATTRIBUTES explicit dim(size_type size = {}) : dim(size, size) {}

    /**
     * Creates a dimension object with the specified number of rows and columns.
     *
     * @param nrows  the number of rows
     * @param ncols  the number of columsn
     */
    GKO_ATTRIBUTES dim(size_type nrows, size_type ncols)
        : num_rows{nrows}, num_cols{ncols}
    {}

    /**
     * Checks if both dimensions are greater than 0.
     *
     * @return true if and only if both dimensions are greater than 9.
     */
    GKO_ATTRIBUTES operator bool() const
    {
        return num_rows > 0 && num_cols > 0;
    };

    /**
     * Number of rows of the operator.
     *
     * In other words, the dimension of its codomain.
     */
    size_type num_rows;

    /**
     * Number of columns of the operator.
     *
     * In other words, the dimension of its domain.
     */
    size_type num_cols;
};


/**
 * Checks if two dim objects are equal.
 *
 * @param x  first object
 * @param y  second object
 *
 * @return true if and only if both the number of rows and the number of columns
 *         of both objects match.
 */
GKO_ATTRIBUTES GKO_INLINE bool operator==(const dim &x, const dim &y)
{
    return x.num_rows == y.num_rows && x.num_cols == y.num_cols;
}


/**
 * Checks if two dim objects are different.
 *
 * @param x  first object
 * @param y  second object
 *
 * @return `!(x == y)`
 */
GKO_ATTRIBUTES GKO_INLINE bool operator!=(const dim &x, const dim &y)
{
    return !(x == y);
}


/**
 * Multiplies two dim objects.
 *
 * @param x  first object
 * @param y  second object
 *
 * @return a dim object representing the size of the tensor product `x * y`
 */
GKO_ATTRIBUTES GKO_INLINE dim operator*(const dim &x, const dim &y)
{
    return dim{x.num_rows * y.num_rows, x.num_cols * y.num_cols};
}

/**
 * Returns a dim object with num_rows and num_columns values swapped.
 *
 * @return a dim object with num_rows and num_columns values swapped.
 */
GKO_ATTRIBUTES GKO_INLINE dim transpose(const dim &dimensions) noexcept
{
    return {dimensions.num_cols, dimensions.num_rows};
}


/**
=======
>>>>>>> 9e6da9f0
 * Calls a given macro for each executor type.
 *
 * The macro should take two parameters:
 *
 * -   the first one is replaced with the executor class name
 * -   the second one with the executor short name (used for namespace name)
 *
 * @param _enable_macro  macro name which will be called
 *
 * @note  the macro is not called for ReferenceExecutor
 */
#define GKO_ENABLE_FOR_ALL_EXECUTORS(_enable_macro) \
    _enable_macro(OmpExecutor, omp);                \
    _enable_macro(CudaExecutor, cuda)


/**
 * Instantiates a template for each value type compiled by Ginkgo.
 *
 * @param _macro  A macro which expands the template instantiation
 *                (not including the leading `template` specifier).
 *                Should take one argument, which is replaced by the
 *                value type.
 */
#define GKO_INSTANTIATE_FOR_EACH_VALUE_TYPE(_macro) \
    template _macro(float);                         \
    template _macro(double);                        \
    template _macro(std::complex<float>);           \
    template _macro(std::complex<double>)


/**
 * Instantiates a template for each index type compiled by Ginkgo.
 *
 * @param _macro  A macro which expands the template instantiation
 *                (not including the leading `template` specifier).
 *                Should take one argument, which is replaced by the
 *                value type.
 */
#define GKO_INSTANTIATE_FOR_EACH_INDEX_TYPE(_macro) \
    template _macro(int32);                         \
    template _macro(int64)


/**
 * Instantiates a template for each value and index type compiled by Ginkgo.
 *
 * @param _macro  A macro which expands the template instantiation
 *                (not including the leading `template` specifier).
 *                Should take two arguments, which are replaced by the
 *                value and index types.
 */
#define GKO_INSTANTIATE_FOR_EACH_VALUE_AND_INDEX_TYPE(_macro) \
    template _macro(float, int32);                            \
    template _macro(double, int32);                           \
    template _macro(std::complex<float>, int32);              \
    template _macro(std::complex<double>, int32);             \
    template _macro(float, int64);                            \
    template _macro(double, int64);                           \
    template _macro(std::complex<float>, int64);              \
    template _macro(std::complex<double>, int64)


/**
 *Instantiates a template for each value and accessor type compiled by
 Ginkgo.
 *
 *@param _macro  A macro which expands the template instantiation
 *                (not including the leading `template` specifier).
 *                Should take two arguments, which are replaced by the
 *                value and index types.
 */
#define GKO_INSTANTIATE_FOR_EACH_VALUE_AND_ACCESSOR_TYPE(_macro)   \
    template _macro(float, row_major_float);                       \
    template _macro(double, row_major_double);                     \
    template _macro(std::complex<float>, row_major_complex_float); \
    template _macro(std::complex<double>, row_major_complex_double)


}  // namespace gko


#endif  // GKO_CORE_TYPES_HPP_<|MERGE_RESOLUTION|>--- conflicted
+++ resolved
@@ -148,7 +148,152 @@
 
 
 /**
-<<<<<<< HEAD
+ * A type representing the dimensions of a linear operator.
+ */
+struct dim {
+    /**
+     * Creates a dimension object with both rows and columns set to the same
+     * value.
+     *
+     * @param size  the number of rows and columns
+     */
+    GKO_ATTRIBUTES explicit dim(size_type size = {}) : dim(size, size) {}
+
+    /**
+     * Creates a dimension object with the specified number of rows and columns.
+     *
+     * @param nrows  the number of rows
+     * @param ncols  the number of columsn
+     */
+    GKO_ATTRIBUTES dim(size_type nrows, size_type ncols)
+        : num_rows{nrows}, num_cols{ncols}
+    {}
+
+    /**
+     * Checks if both dimensions are greater than 0.
+     *
+     * @return true if and only if both dimensions are greater than 9.
+     */
+    GKO_ATTRIBUTES operator bool() const
+    {
+        return num_rows > 0 && num_cols > 0;
+    };
+
+    /**
+     * Number of rows of the operator.
+     *
+     * In other words, the dimension of its codomain.
+     */
+    size_type num_rows;
+
+    /**
+     * Number of columns of the operator.
+     *
+     * In other words, the dimension of its domain.
+     */
+    size_type num_cols;
+};
+
+
+/**
+ * Checks if two dim objects are equal.
+ *
+ * @param x  first object
+ * @param y  second object
+ *
+ * @return true if and only if both the number of rows and the number of columns
+ *         of both objects match.
+ */
+GKO_ATTRIBUTES GKO_INLINE bool operator==(const dim &x, const dim &y)
+{
+    return x.num_rows == y.num_rows && x.num_cols == y.num_cols;
+}
+
+
+/**
+ * Checks if two dim objects are different.
+ *
+ * @param x  first object
+ * @param y  second object
+ *
+ * @return `!(x == y)`
+ */
+GKO_ATTRIBUTES GKO_INLINE bool operator!=(const dim &x, const dim &y)
+{
+    return !(x == y);
+}
+
+
+/**
+ * Multiplies two dim objects.
+ *
+ * @param x  first object
+ * @param y  second object
+ *
+ * @return a dim object representing the size of the tensor product `x * y`
+ */
+GKO_ATTRIBUTES GKO_INLINE dim operator*(const dim &x, const dim &y)
+{
+    return dim{x.num_rows * y.num_rows, x.num_cols * y.num_cols};
+}
+
+/**
+ * Returns a dim object with num_rows and num_columns values swapped.
+ *
+ * @return a dim object with num_rows and num_columns values swapped.
+ */
+GKO_ATTRIBUTES GKO_INLINE dim transpose(const dim &dimensions) noexcept
+{
+    return {dimensions.num_cols, dimensions.num_rows};
+}
+
+
+/**
+ * Calls a given macro for each executor type.
+ *
+ * The macro should take two parameters:
+ *
+ * -   the first one is replaced with the executor class name
+ * -   the second one with the executor short name (used for namespace name)
+ *
+ * @param _enable_macro  macro name which will be called
+ *
+ * @note  the macro is not called for ReferenceExecutor
+ */
+#define GKO_ENABLE_FOR_ALL_EXECUTORS(_enable_macro) \
+    _enable_macro(OmpExecutor, omp);                \
+    _enable_macro(CudaExecutor, cuda)
+
+
+/**
+ * Instantiates a template for each value type compiled by Ginkgo.
+ *
+ * @param _macro  A macro which expands the template instantiation
+ *                (not including the leading `template` specifier).
+ *                Should take one argument, which is replaced by the
+ *                value type.
+ */
+#define GKO_INSTANTIATE_FOR_EACH_VALUE_TYPE(_macro) \
+    template _macro(float);                         \
+    template _macro(double);                        \
+    template _macro(std::complex<float>);           \
+    template _macro(std::complex<double>)
+
+
+/**
+ * Instantiates a template for each index type compiled by Ginkgo.
+ *
+ * @param _macro  A macro which expands the template instantiation
+ *                (not including the leading `template` specifier).
+ *                Should take one argument, which is replaced by the
+ *                value type.
+ */
+#define GKO_INSTANTIATE_FOR_EACH_INDEX_TYPE(_macro) \
+    template _macro(int32);                         \
+    template _macro(int64)
+
+
+/**
  *define typenames for row_major accessor
  */
 #define row_major_float range<accessor::row_major<float, 2>>
@@ -157,154 +302,6 @@
     range<accessor::row_major<std::complex<float>, 2>>
 #define row_major_complex_double \
     range<accessor::row_major<std::complex<double>, 2>>
-
-
-/**
- * A type representing the dimensions of a linear operator.
- */
-struct dim {
-    /**
-     * Creates a dimension object with both rows and columns set to the same
-     * value.
-     *
-     * @param size  the number of rows and columns
-     */
-    GKO_ATTRIBUTES explicit dim(size_type size = {}) : dim(size, size) {}
-
-    /**
-     * Creates a dimension object with the specified number of rows and columns.
-     *
-     * @param nrows  the number of rows
-     * @param ncols  the number of columsn
-     */
-    GKO_ATTRIBUTES dim(size_type nrows, size_type ncols)
-        : num_rows{nrows}, num_cols{ncols}
-    {}
-
-    /**
-     * Checks if both dimensions are greater than 0.
-     *
-     * @return true if and only if both dimensions are greater than 9.
-     */
-    GKO_ATTRIBUTES operator bool() const
-    {
-        return num_rows > 0 && num_cols > 0;
-    };
-
-    /**
-     * Number of rows of the operator.
-     *
-     * In other words, the dimension of its codomain.
-     */
-    size_type num_rows;
-
-    /**
-     * Number of columns of the operator.
-     *
-     * In other words, the dimension of its domain.
-     */
-    size_type num_cols;
-};
-
-
-/**
- * Checks if two dim objects are equal.
- *
- * @param x  first object
- * @param y  second object
- *
- * @return true if and only if both the number of rows and the number of columns
- *         of both objects match.
- */
-GKO_ATTRIBUTES GKO_INLINE bool operator==(const dim &x, const dim &y)
-{
-    return x.num_rows == y.num_rows && x.num_cols == y.num_cols;
-}
-
-
-/**
- * Checks if two dim objects are different.
- *
- * @param x  first object
- * @param y  second object
- *
- * @return `!(x == y)`
- */
-GKO_ATTRIBUTES GKO_INLINE bool operator!=(const dim &x, const dim &y)
-{
-    return !(x == y);
-}
-
-
-/**
- * Multiplies two dim objects.
- *
- * @param x  first object
- * @param y  second object
- *
- * @return a dim object representing the size of the tensor product `x * y`
- */
-GKO_ATTRIBUTES GKO_INLINE dim operator*(const dim &x, const dim &y)
-{
-    return dim{x.num_rows * y.num_rows, x.num_cols * y.num_cols};
-}
-
-/**
- * Returns a dim object with num_rows and num_columns values swapped.
- *
- * @return a dim object with num_rows and num_columns values swapped.
- */
-GKO_ATTRIBUTES GKO_INLINE dim transpose(const dim &dimensions) noexcept
-{
-    return {dimensions.num_cols, dimensions.num_rows};
-}
-
-
-/**
-=======
->>>>>>> 9e6da9f0
- * Calls a given macro for each executor type.
- *
- * The macro should take two parameters:
- *
- * -   the first one is replaced with the executor class name
- * -   the second one with the executor short name (used for namespace name)
- *
- * @param _enable_macro  macro name which will be called
- *
- * @note  the macro is not called for ReferenceExecutor
- */
-#define GKO_ENABLE_FOR_ALL_EXECUTORS(_enable_macro) \
-    _enable_macro(OmpExecutor, omp);                \
-    _enable_macro(CudaExecutor, cuda)
-
-
-/**
- * Instantiates a template for each value type compiled by Ginkgo.
- *
- * @param _macro  A macro which expands the template instantiation
- *                (not including the leading `template` specifier).
- *                Should take one argument, which is replaced by the
- *                value type.
- */
-#define GKO_INSTANTIATE_FOR_EACH_VALUE_TYPE(_macro) \
-    template _macro(float);                         \
-    template _macro(double);                        \
-    template _macro(std::complex<float>);           \
-    template _macro(std::complex<double>)
-
-
-/**
- * Instantiates a template for each index type compiled by Ginkgo.
- *
- * @param _macro  A macro which expands the template instantiation
- *                (not including the leading `template` specifier).
- *                Should take one argument, which is replaced by the
- *                value type.
- */
-#define GKO_INSTANTIATE_FOR_EACH_INDEX_TYPE(_macro) \
-    template _macro(int32);                         \
-    template _macro(int64)
 
 
 /**
