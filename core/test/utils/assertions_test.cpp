/*******************************<GINKGO LICENSE>******************************
Copyright (c) 2017-2023, the Ginkgo authors
All rights reserved.

Redistribution and use in source and binary forms, with or without
modification, are permitted provided that the following conditions
are met:

1. Redistributions of source code must retain the above copyright
notice, this list of conditions and the following disclaimer.

2. Redistributions in binary form must reproduce the above copyright
notice, this list of conditions and the following disclaimer in the
documentation and/or other materials provided with the distribution.

3. Neither the name of the copyright holder nor the names of its
contributors may be used to endorse or promote products derived from
this software without specific prior written permission.

THIS SOFTWARE IS PROVIDED BY THE COPYRIGHT HOLDERS AND CONTRIBUTORS "AS
IS" AND ANY EXPRESS OR IMPLIED WARRANTIES, INCLUDING, BUT NOT LIMITED
TO, THE IMPLIED WARRANTIES OF MERCHANTABILITY AND FITNESS FOR A
PARTICULAR PURPOSE ARE DISCLAIMED. IN NO EVENT SHALL THE COPYRIGHT
HOLDER OR CONTRIBUTORS BE LIABLE FOR ANY DIRECT, INDIRECT, INCIDENTAL,
SPECIAL, EXEMPLARY, OR CONSEQUENTIAL DAMAGES (INCLUDING, BUT NOT
LIMITED TO, PROCUREMENT OF SUBSTITUTE GOODS OR SERVICES; LOSS OF USE,
DATA, OR PROFITS; OR BUSINESS INTERRUPTION) HOWEVER CAUSED AND ON ANY
THEORY OF LIABILITY, WHETHER IN CONTRACT, STRICT LIABILITY, OR TORT
(INCLUDING NEGLIGENCE OR OTHERWISE) ARISING IN ANY WAY OUT OF THE USE
OF THIS SOFTWARE, EVEN IF ADVISED OF THE POSSIBILITY OF SUCH DAMAGE.
******************************<GINKGO LICENSE>*******************************/

#include "core/test/utils/assertions.hpp"


#include <type_traits>


#include <gtest/gtest.h>


#include <ginkgo/core/matrix/batch_csr.hpp>
#include <ginkgo/core/matrix/batch_dense.hpp>
#include <ginkgo/core/matrix/csr.hpp>
#include <ginkgo/core/matrix/dense.hpp>


namespace {


class MatricesNear : public ::testing::Test {
protected:
    using Mtx = gko::matrix::Dense<>;
    using Sparse = gko::matrix::Csr<>;

    template <typename Type, std::size_t size>
    gko::array<Type> make_view(std::array<Type, size>& array)
    {
        return gko::make_array_view(exec, size, array.data());
    }

    MatricesNear()
        : exec(gko::ReferenceExecutor::create()),
          mtx1(gko::initialize<Mtx>({{1.0, 2.0, 3.0}, {0.0, 4.0, 0.0}}, exec)),
          mtx2(gko::initialize<Mtx>({{1.0, 2.0, 3.0}, {4.0, 0.0, 4.0}}, exec)),
          mtx3(gko::initialize<Mtx>({{1.0, 2.0, 3.0}, {0.0, 4.1, 0.0}}, exec)),
          mtx13_row_ptrs({0, 3, 4}),
          mtx2_row_ptrs({0, 3, 5}),
          mtx13_col_idxs({0, 1, 2, 1}),
          mtx2_col_idxs({0, 1, 2, 0, 2}),
          mtx1_vals({1.0, 2.0, 3.0, 4.0}),
          mtx2_vals({1.0, 2.0, 3.0, 4.0, 4.0}),
          mtx3_vals({1.0, 2.0, 3.0, 4.1})
    {
        mtx1_sp = Sparse::create(exec, mtx1->get_size(), make_view(mtx1_vals),
                                 make_view(mtx13_col_idxs),
                                 make_view(mtx13_row_ptrs));
        mtx2_sp =
            Sparse::create(exec, mtx2->get_size(), make_view(mtx2_vals),
                           make_view(mtx2_col_idxs), make_view(mtx2_row_ptrs));
        mtx3_sp = Sparse::create(exec, mtx3->get_size(), make_view(mtx3_vals),
                                 make_view(mtx13_col_idxs),
                                 make_view(mtx13_row_ptrs));
    }

    std::shared_ptr<const gko::Executor> exec;
    std::unique_ptr<Mtx> mtx1;
    std::unique_ptr<Mtx> mtx2;
    std::unique_ptr<Mtx> mtx3;
    std::array<Sparse::index_type, 3> mtx13_row_ptrs;
    std::array<Sparse::index_type, 3> mtx2_row_ptrs;
    std::array<Sparse::index_type, 4> mtx13_col_idxs;
    std::array<Sparse::index_type, 5> mtx2_col_idxs;
    std::array<Sparse::value_type, 4> mtx1_vals;
    std::array<Sparse::value_type, 5> mtx2_vals;
    std::array<Sparse::value_type, 4> mtx3_vals;
    std::unique_ptr<Sparse> mtx1_sp;
    std::unique_ptr<Sparse> mtx2_sp;
    std::unique_ptr<Sparse> mtx3_sp;
};


TEST_F(MatricesNear, SucceedsIfSame)
{
    ASSERT_PRED_FORMAT3(gko::test::assertions::matrices_near, mtx1.get(),
                        mtx1.get(), 0.0);
    ASSERT_PRED_FORMAT2(gko::test::assertions::matrices_equal_sparsity,
                        mtx1_sp.get(), mtx1_sp.get());
}


TEST_F(MatricesNear, FailsIfDifferent)
{
    ASSERT_PRED_FORMAT3(!gko::test::assertions::matrices_near, mtx1.get(),
                        mtx2.get(), 0.0);
    ASSERT_PRED_FORMAT2(!gko::test::assertions::matrices_equal_sparsity,
                        mtx1_sp.get(), mtx2_sp.get());
}


TEST_F(MatricesNear, SucceedsIfClose)
{
    ASSERT_PRED_FORMAT3(!gko::test::assertions::matrices_near, mtx1.get(),
                        mtx3.get(), 0.0);
    ASSERT_PRED_FORMAT3(gko::test::assertions::matrices_near, mtx1.get(),
                        mtx3.get(), 0.1);
    ASSERT_PRED_FORMAT2(gko::test::assertions::matrices_equal_sparsity,
                        mtx1_sp.get(), mtx3_sp.get());
}


TEST_F(MatricesNear, CanUseShortNotation)
{
    GKO_EXPECT_MTX_NEAR(mtx1, mtx1, 0.0);
    GKO_ASSERT_MTX_NEAR(mtx1, mtx3, 0.1);
    GKO_EXPECT_MTX_EQ_SPARSITY(mtx1_sp, mtx3_sp);
    GKO_ASSERT_MTX_EQ_SPARSITY(mtx1_sp, mtx3_sp);
}


TEST_F(MatricesNear, CanPassInitializerList)
{
    GKO_EXPECT_MTX_NEAR(mtx1, l({{1.0, 2.0, 3.0}, {0.0, 4.0, 0.0}}), 0.0);
    GKO_ASSERT_MTX_NEAR(mtx1, l({{1.0, 2.0, 3.0}, {0.0, 4.0, 0.0}}), 0.0);
}


class BatchMatricesNear : public ::testing::Test {
protected:
    using Mtx = gko::matrix::BatchDense<>;
    using Sparse = gko::matrix::BatchCsr<>;

    template <typename Type, std::size_t size>
<<<<<<< HEAD
    gko::array<Type> make_view(std::array<Type, size>& array)
=======
    gko::array<Type> make_view(std::array<Type, size> &array)
>>>>>>> eec7d6dd
    {
        return gko::array<Type>::view(exec, size, array.data());
    }

    BatchMatricesNear()
        : exec(gko::ReferenceExecutor::create()),
          mtx1(gko::batch_initialize<Mtx>(
              num_batch, {{1.0, 2.0, 3.0}, {0.0, 4.0, 0.0}}, exec)),
          mtx2(gko::batch_initialize<Mtx>(
              num_batch, {{1.0, 2.0, 3.0}, {4.0, 0.0, 4.0}}, exec)),
          mtx3(gko::batch_initialize<Mtx>(
              num_batch, {{1.0, 2.0, 3.0}, {0.0, 4.1, 0.0}}, exec)),
          mtx3b(gko::batch_initialize<Mtx>({{{1.0, 2.0, 3.0}, {0.0, 4.1, 0.0}},
                                            {{1.0, 2.0, 3.0}, {0.0, 4.2, 0.0}}},
                                           exec)),
          mtx4(gko::batch_initialize<Mtx>(
              num_batch, {{1.0, 2.0, 3.0}, {4.0, 0.0, 0.0}}, exec)),
          mtx1_vals({1.0, 2.0, 3.0, 4.0, 1.0, 2.0, 3.0, 4.0}),
          mtx2_vals({1.0, 2.0, 3.0, 4.0, 4.0, 1.0, 2.0, 3.0, 4.0, 4.0}),
          mtx3_vals({1.0, 2.0, 3.0, 4.1, 1.0, 2.0, 3.0, 4.1}),
          mtx3b_vals({1.0, 2.0, 3.0, 4.1, 1.0, 2.0, 3.0, 4.2}),
          mtx4_vals({1.0, 2.0, 3.0, 4.0, 1.0, 2.0, 3.0, 4.0})
    {}

    std::shared_ptr<const gko::Executor> exec;
    const gko::size_type num_batch = 2;
    std::unique_ptr<Mtx> mtx1;
    std::unique_ptr<Mtx> mtx2;
    std::unique_ptr<Mtx> mtx3;
    std::unique_ptr<Mtx> mtx3b;
    std::unique_ptr<Mtx> mtx4;
    std::array<Sparse::value_type, 8> mtx1_vals;
    std::array<Sparse::value_type, 10> mtx2_vals;
    std::array<Sparse::value_type, 8> mtx3_vals;
    std::array<Sparse::value_type, 8> mtx3b_vals;
    std::array<Sparse::value_type, 8> mtx4_vals;
};


TEST_F(BatchMatricesNear, SuceedsIfSame)
{
    ASSERT_PRED_FORMAT3(gko::test::assertions::batch_matrices_near, mtx1.get(),
                        mtx1.get(), 0.0);
}


TEST_F(BatchMatricesNear, FailsIfDifferent)
{
    ASSERT_PRED_FORMAT3(!gko::test::assertions::batch_matrices_near, mtx1.get(),
                        mtx2.get(), 0.0);
}


TEST_F(BatchMatricesNear, FailsIfOnlySparsityIsDifferent)
{
    ASSERT_PRED_FORMAT3(!gko::test::assertions::batch_matrices_near, mtx1.get(),
                        mtx4.get(), 0.0);
}


TEST_F(BatchMatricesNear, FailsIfDifferentBatchIsDifferent)
{
    ASSERT_PRED_FORMAT3(!gko::test::assertions::batch_matrices_near, mtx3.get(),
                        mtx3b.get(), 0.0);
}


TEST_F(BatchMatricesNear, SucceedsIfClose)
{
    ASSERT_PRED_FORMAT3(!gko::test::assertions::batch_matrices_near, mtx1.get(),
                        mtx3.get(), 0.0);
    ASSERT_PRED_FORMAT3(gko::test::assertions::batch_matrices_near, mtx1.get(),
                        mtx3.get(), 0.1);
}


TEST_F(BatchMatricesNear, CanUseShortNotation)
{
    GKO_EXPECT_BATCH_MTX_NEAR(mtx1, mtx1, 0.0);
    GKO_ASSERT_BATCH_MTX_NEAR(mtx1, mtx3, 0.1);
}


TEST_F(BatchMatricesNear, CanPassInitializerList)
{
    GKO_EXPECT_BATCH_MTX_NEAR(mtx1,
                              l({{{1.0, 2.0, 3.0}, {0.0, 4.0, 0.0}},
                                 {{1.0, 2.0, 3.0}, {0.0, 4.0, 0.0}}}),
                              0.0);
    GKO_ASSERT_BATCH_MTX_NEAR(mtx1,
                              l({{{1.0, 2.0, 3.0}, {0.0, 4.0, 0.0}},
                                 {{1.0, 2.0, 3.0}, {0.0, 4.0, 0.0}}}),
                              0.0);
}


TEST(BiggestValueType, SameNonComplex)
{
    using T1 = float;
    using T2 = float;
    using result =
        gko::test::assertions::detail::biggest_valuetype<T1, T2>::type;

    bool is_float = std::is_same<result, float>::value;
    ASSERT_TRUE(is_float);
}


TEST(BiggestValueType, BetweenNonComplex)
{
    using T1 = float;
    using T2 = double;
    using result =
        gko::test::assertions::detail::biggest_valuetype<T1, T2>::type;

    bool is_double = std::is_same<result, double>::value;
    ASSERT_TRUE(is_double);
}


TEST(BiggestValueType, WithSameComplex)
{
    using T1 = std::complex<float>;
    using T2 = std::complex<float>;
    using result =
        gko::test::assertions::detail::biggest_valuetype<T1, T2>::type;

    bool is_cpx_float = std::is_same<result, std::complex<float>>::value;
    ASSERT_TRUE(is_cpx_float);
}


TEST(BiggestValueType, WithAComplex)
{
    using T1 = std::complex<float>;
    using T2 = double;
    using result =
        gko::test::assertions::detail::biggest_valuetype<T1, T2>::type;

    bool is_cpx_double = std::is_same<result, std::complex<double>>::value;
    ASSERT_TRUE(is_cpx_double);
}


TEST(BiggestValueType, WithBothComplex)
{
    using T1 = std::complex<float>;
    using T2 = std::complex<double>;
    using result =
        gko::test::assertions::detail::biggest_valuetype<T1, T2>::type;

    bool is_cpx_double = std::is_same<result, std::complex<double>>::value;
    ASSERT_TRUE(is_cpx_double);
}


}  // namespace<|MERGE_RESOLUTION|>--- conflicted
+++ resolved
@@ -151,11 +151,7 @@
     using Sparse = gko::matrix::BatchCsr<>;
 
     template <typename Type, std::size_t size>
-<<<<<<< HEAD
     gko::array<Type> make_view(std::array<Type, size>& array)
-=======
-    gko::array<Type> make_view(std::array<Type, size> &array)
->>>>>>> eec7d6dd
     {
         return gko::array<Type>::view(exec, size, array.data());
     }
