--- conflicted
+++ resolved
@@ -277,354 +277,4 @@
 }
 
 
-<<<<<<< HEAD
-=======
-template <typename ValueLocalGlobalIndexType>
-class Matrix : public ::testing::Test {
-protected:
-    using value_type =
-        typename std::tuple_element<0, decltype(
-                                           ValueLocalGlobalIndexType())>::type;
-    using local_index_type =
-        typename std::tuple_element<1, decltype(
-                                           ValueLocalGlobalIndexType())>::type;
-    using global_index_type =
-        typename std::tuple_element<2, decltype(
-                                           ValueLocalGlobalIndexType())>::type;
-    using dist_mtx_type = gko::distributed::Matrix<value_type, local_index_type,
-                                                   global_index_type>;
-    using csr_mtx_type = gko::matrix::Csr<value_type, global_index_type>;
-    using dist_vec_type = gko::distributed::Vector<value_type>;
-    using dense_vec_type = gko::matrix::Dense<value_type>;
-    using Partition =
-        gko::distributed::Partition<local_index_type, global_index_type>;
-    using matrix_data = gko::matrix_data<value_type, global_index_type>;
-
-
-    Matrix()
-        : ref(gko::ReferenceExecutor::create()),
-          size{5, 5},
-          comm(MPI_COMM_WORLD, ref),
-          row_part{Partition::build_from_contiguous(
-              ref, gko::array<global_index_type>(
-                       ref, I<global_index_type>{0, 2, 4, 5}))},
-          col_part{Partition::build_from_mapping(
-              ref,
-              gko::array<comm_index_type>(ref,
-                                          I<comm_index_type>{1, 1, 2, 0, 0}),
-              3)},
-          mat_input{size,
-                    {{0, 1, 1},
-                     {0, 3, 2},
-                     {1, 1, 3},
-                     {1, 2, 4},
-                     {2, 1, 5},
-                     {2, 2, 6},
-                     {3, 3, 8},
-                     {3, 4, 7},
-                     {4, 0, 9},
-                     {4, 4, 10}}},
-          dist_input{{{size, {{0, 1, 1}, {0, 3, 2}, {1, 1, 3}, {1, 2, 4}}},
-                      {size, {{2, 1, 5}, {2, 2, 6}, {3, 3, 8}, {3, 4, 7}}},
-                      {size, {{4, 0, 9}, {4, 4, 10}}}}},
-          dist_mat(dist_mtx_type::create(ref, comm)),
-          csr_mat(csr_mtx_type::create(ref)),
-          x(dist_vec_type::create(ref, comm)),
-          y(dist_vec_type::create(ref, comm)),
-          dense_x(dense_vec_type::create(ref)),
-          dense_y(dense_vec_type::create(ref)),
-          engine(42)
-    {}
-
-    void SetUp() override { ASSERT_EQ(comm.size(), 3); }
-
-    void assert_local_vector_equal_to_global_vector(const dist_vec_type* dist,
-                                                    const dense_vec_type* dense,
-                                                    const Partition* part,
-                                                    int rank)
-    {
-        auto range_bounds = part->get_range_bounds();
-        auto range_starting_indices = part->get_range_starting_indices();
-        auto part_ids = part->get_part_ids();
-        std::vector<global_index_type> gather_idxs;
-        for (gko::size_type range_id = 0; range_id < part->get_num_ranges();
-             ++range_id) {
-            if (part_ids[range_id] == rank) {
-                for (global_index_type global_row = range_bounds[range_id];
-                     global_row < range_bounds[range_id + 1]; ++global_row) {
-                    gather_idxs.push_back(global_row);
-                }
-            }
-        }
-        auto gather_idxs_view = gko::array<global_index_type>::view(
-            this->ref, gather_idxs.size(), gather_idxs.data());
-        auto gathered_local = dense->row_gather(&gather_idxs_view);
-
-        GKO_ASSERT_MTX_NEAR(dist->get_local_vector(), gathered_local.get(),
-                            r<value_type>::value);
-    }
-
-    void init_large(gko::size_type num_rows, gko::size_type num_cols)
-    {
-        auto rank = this->comm.rank();
-        int num_parts = this->comm.size();
-        auto vec_md = gko::test::generate_random_matrix_data<value_type,
-                                                             global_index_type>(
-            num_rows, num_cols,
-            std::uniform_int_distribution<int>(static_cast<int>(num_cols),
-                                               static_cast<int>(num_cols)),
-            std::normal_distribution<gko::remove_complex<value_type>>(),
-            this->engine);
-        auto mat_md = gko::test::generate_random_matrix_data<value_type,
-                                                             global_index_type>(
-            num_rows, num_rows,
-            std::uniform_int_distribution<int>(0,
-                                               static_cast<int>(num_rows) - 1),
-            std::normal_distribution<gko::remove_complex<value_type>>(),
-            this->engine);
-
-        auto row_mapping = gko::test::generate_random_array<comm_index_type>(
-            num_rows, std::uniform_int_distribution<int>(0, num_parts - 1),
-            this->engine, this->ref);
-        auto col_mapping = gko::test::generate_random_array<comm_index_type>(
-            num_rows, std::uniform_int_distribution<int>(0, num_parts - 1),
-            this->engine, this->ref);
-        row_part_large = gko::share(
-            gko::distributed::Partition<local_index_type, global_index_type>::
-                build_from_mapping(this->ref, row_mapping, num_parts));
-        col_part_large = gko::share(
-            gko::distributed::Partition<local_index_type, global_index_type>::
-                build_from_mapping(this->ref, col_mapping, num_parts));
-
-        dist_mat->read_distributed(mat_md, row_part_large.get(),
-                                   col_part_large.get());
-        csr_mat->read(mat_md);
-
-        x->read_distributed(vec_md, col_part_large.get());
-        dense_x->read(vec_md);
-
-        y = dist_vec_type::create(
-            this->ref, this->comm, gko::dim<2>{num_rows, num_cols},
-            gko::dim<2>{static_cast<gko::size_type>(
-                            row_part_large->get_part_size(rank)),
-                        num_cols});
-        dense_y = gko::matrix::Dense<value_type>::create(
-            this->ref, gko::dim<2>{num_rows, num_cols});
-    }
-
-
-    std::shared_ptr<const gko::ReferenceExecutor> ref;
-    gko::dim<2> size;
-    gko::mpi::communicator comm;
-    std::shared_ptr<Partition> row_part;
-    std::shared_ptr<Partition> col_part;
-    std::shared_ptr<Partition> row_part_large;
-    std::shared_ptr<Partition> col_part_large;
-
-    gko::matrix_data<value_type, global_index_type> mat_input;
-    std::array<matrix_data, 3> dist_input;
-
-    std::unique_ptr<dist_mtx_type> dist_mat;
-    std::unique_ptr<csr_mtx_type> csr_mat;
-
-    std::unique_ptr<dist_vec_type> x;
-    std::unique_ptr<dist_vec_type> y;
-    std::unique_ptr<dense_vec_type> dense_x;
-    std::unique_ptr<dense_vec_type> dense_y;
-
-    std::default_random_engine engine;
-};
-
-TYPED_TEST_SUITE(Matrix, gko::test::ValueLocalGlobalIndexTypes);
-
-
-TYPED_TEST(Matrix, ReadsDistributedGlobalData)
-{
-    using value_type = typename TestFixture::value_type;
-    using csr = typename TestFixture::dist_mtx_type::local_matrix_type;
-    auto dist_mat = TestFixture::dist_mtx_type::create(this->ref, this->comm);
-    I<I<value_type>> res_local[] = {{{0, 1}, {0, 3}}, {{6, 0}, {0, 8}}, {{10}}};
-    I<I<value_type>> res_non_local[] = {
-        {{0, 2}, {4, 0}}, {{5, 0}, {0, 7}}, {{9}}};
-    auto rank = dist_mat->get_communicator().rank();
-
-    dist_mat->read_distributed(this->mat_input, this->row_part.get());
-
-    GKO_ASSERT_MTX_NEAR(gko::as<csr>(dist_mat->get_local_matrix()),
-                        res_local[rank], 0);
-    GKO_ASSERT_MTX_NEAR(gko::as<csr>(dist_mat->get_non_local_matrix()),
-                        res_non_local[rank], 0);
-}
-
-
-TYPED_TEST(Matrix, ReadsDistributedLocalData)
-{
-    using value_type = typename TestFixture::value_type;
-    using csr = typename TestFixture::dist_mtx_type::local_matrix_type;
-    auto dist_mat = TestFixture::dist_mtx_type::create(this->ref, this->comm);
-    I<I<value_type>> res_local[] = {{{0, 1}, {0, 3}}, {{6, 0}, {0, 8}}, {{10}}};
-    I<I<value_type>> res_non_local[] = {
-        {{0, 2}, {4, 0}}, {{5, 0}, {0, 7}}, {{9}}};
-    auto rank = dist_mat->get_communicator().rank();
-
-    dist_mat->read_distributed(this->dist_input[rank], this->row_part.get());
-
-    GKO_ASSERT_MTX_NEAR(gko::as<csr>(dist_mat->get_local_matrix()),
-                        res_local[rank], 0);
-    GKO_ASSERT_MTX_NEAR(gko::as<csr>(dist_mat->get_non_local_matrix()),
-                        res_non_local[rank], 0);
-}
-
-
-TYPED_TEST(Matrix, ReadsDistributedWithColPartition)
-{
-    using value_type = typename TestFixture::value_type;
-    using csr = typename TestFixture::dist_mtx_type::local_matrix_type;
-    auto dist_mat = TestFixture::dist_mtx_type::create(this->ref, this->comm);
-    I<I<value_type>> res_local[] = {{{2, 0}, {0, 0}}, {{0, 5}, {0, 0}}, {{0}}};
-    I<I<value_type>> res_non_local[] = {
-        {{1, 0}, {3, 4}}, {{0, 0, 6}, {8, 7, 0}}, {{10, 9}}};
-    auto rank = dist_mat->get_communicator().rank();
-
-    dist_mat->read_distributed(this->mat_input, this->row_part.get(),
-                               this->col_part.get());
-
-    GKO_ASSERT_MTX_NEAR(gko::as<csr>(dist_mat->get_local_matrix()),
-                        res_local[rank], 0);
-    GKO_ASSERT_MTX_NEAR(gko::as<csr>(dist_mat->get_non_local_matrix()),
-                        res_non_local[rank], 0);
-}
-
-
-TYPED_TEST(Matrix, CanApplyToSingleVector)
-{
-    using value_type = typename TestFixture::value_type;
-    using index_type = typename TestFixture::global_index_type;
-    auto vec_md = gko::matrix_data<value_type, index_type>{
-        I<I<value_type>>{{1}, {2}, {3}, {4}, {5}}};
-    auto dist_mat = TestFixture::dist_mtx_type ::create(this->ref, this->comm);
-    auto x = TestFixture::dist_vec_type ::create(this->ref, this->comm);
-    auto y = TestFixture::dist_vec_type ::create(this->ref, this->comm);
-    I<I<value_type>> result[3] = {{{10}, {18}}, {{28}, {67}}, {{59}}};
-    auto rank = this->comm.rank();
-    dist_mat->read_distributed(this->mat_input, this->row_part.get(),
-                               this->col_part.get());
-    x->read_distributed(vec_md, this->col_part.get());
-    y->read_distributed(vec_md, this->row_part.get());
-    y->fill(gko::zero<value_type>());
-
-    dist_mat->apply(x.get(), y.get());
-
-    GKO_ASSERT_MTX_NEAR(y->get_local_vector(), result[rank], 0);
-}
-
-
-TYPED_TEST(Matrix, CanApplyToSingleVectorLarge)
-{
-    this->init_large(100, 1);
-
-    this->dist_mat->apply(this->x.get(), this->y.get());
-    this->csr_mat->apply(this->dense_x.get(), this->dense_y.get());
-
-    this->assert_local_vector_equal_to_global_vector(
-        this->y.get(), this->dense_y.get(), this->row_part_large.get(),
-        this->comm.rank());
-}
-
-
-TYPED_TEST(Matrix, CanApplyToMultipleVectors)
-{
-    using value_type = typename TestFixture::value_type;
-    using index_type = typename TestFixture::global_index_type;
-    auto vec_md = gko::matrix_data<value_type, index_type>{
-        I<I<value_type>>{{1, 11}, {2, 22}, {3, 33}, {4, 44}, {5, 55}}};
-    auto dist_mat = TestFixture::dist_mtx_type ::create(this->ref, this->comm);
-    auto x = TestFixture::dist_vec_type ::create(this->ref, this->comm);
-    auto y = TestFixture::dist_vec_type ::create(this->ref, this->comm);
-    I<I<value_type>> result[3] = {
-        {{10, 110}, {18, 198}}, {{28, 308}, {67, 737}}, {{59, 649}}};
-    auto rank = this->comm.rank();
-    dist_mat->read_distributed(this->mat_input, this->row_part.get(),
-                               this->col_part.get());
-    x->read_distributed(vec_md, this->col_part.get());
-    y->read_distributed(vec_md, this->row_part.get());
-    y->fill(gko::zero<value_type>());
-
-    dist_mat->apply(x.get(), y.get());
-
-    GKO_ASSERT_MTX_NEAR(y->get_local_vector(), result[rank], 0);
-}
-
-
-TYPED_TEST(Matrix, CanApplyToMultipleVectorsLarge)
-{
-    this->init_large(100, 17);
-
-    this->dist_mat->apply(this->x.get(), this->y.get());
-    this->csr_mat->apply(this->dense_x.get(), this->dense_y.get());
-
-    this->assert_local_vector_equal_to_global_vector(
-        this->y.get(), this->dense_y.get(), this->row_part_large.get(),
-        this->comm.rank());
-}
-
-
-TYPED_TEST(Matrix, CanConvertToNextPrecision)
-{
-    using T = typename TestFixture::value_type;
-    using csr = typename TestFixture::dist_mtx_type::local_matrix_type;
-    using local_index_type = typename TestFixture::local_index_type;
-    using global_index_type = typename TestFixture::global_index_type;
-    using OtherT = typename gko::next_precision<T>;
-    using OtherDist =
-        typename gko::distributed::Matrix<OtherT, local_index_type,
-                                          global_index_type>;
-    auto tmp = OtherDist::create(this->ref, this->comm);
-    auto res = TestFixture::dist_mtx_type::create(this->ref, this->comm);
-    this->dist_mat->read_distributed(this->mat_input, this->row_part.get());
-    // If OtherT is more precise: 0, otherwise r
-    auto residual = r<OtherT>::value < r<T>::value
-                        ? gko::remove_complex<T>{0}
-                        : gko::remove_complex<T>{r<OtherT>::value};
-
-    this->dist_mat->convert_to(tmp.get());
-    tmp->convert_to(res.get());
-
-    GKO_ASSERT_MTX_NEAR(gko::as<csr>(this->dist_mat->get_local_matrix()),
-                        gko::as<csr>(res->get_local_matrix()), residual);
-    GKO_ASSERT_MTX_NEAR(gko::as<csr>(this->dist_mat->get_non_local_matrix()),
-                        gko::as<csr>(res->get_non_local_matrix()), residual);
-}
-
-
-TYPED_TEST(Matrix, CanMoveToNextPrecision)
-{
-    using T = typename TestFixture::value_type;
-    using csr = typename TestFixture::dist_mtx_type::local_matrix_type;
-    using local_index_type = typename TestFixture::local_index_type;
-    using global_index_type = typename TestFixture::global_index_type;
-    using OtherT = typename gko::next_precision<T>;
-    using OtherDist =
-        typename gko::distributed::Matrix<OtherT, local_index_type,
-                                          global_index_type>;
-    auto tmp = OtherDist::create(this->ref, this->comm);
-    auto res = TestFixture::dist_mtx_type::create(this->ref, this->comm);
-    this->dist_mat->read_distributed(this->mat_input, this->row_part.get());
-    auto clone_dist_mat = gko::clone(this->dist_mat);
-    // If OtherT is more precise: 0, otherwise r
-    auto residual = r<OtherT>::value < r<T>::value
-                        ? gko::remove_complex<T>{0}
-                        : gko::remove_complex<T>{r<OtherT>::value};
-
-    this->dist_mat->move_to(tmp.get());
-    tmp->convert_to(res.get());
-
-    GKO_ASSERT_MTX_NEAR(gko::as<csr>(clone_dist_mat->get_local_matrix()),
-                        gko::as<csr>(res->get_local_matrix()), residual);
-    GKO_ASSERT_MTX_NEAR(gko::as<csr>(clone_dist_mat->get_non_local_matrix()),
-                        gko::as<csr>(res->get_non_local_matrix()), residual);
-}
-
-
->>>>>>> ef2735ac
 }  // namespace