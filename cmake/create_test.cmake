set(gko_test_single_args "MPI_SIZE")
set(gko_test_multi_arg "DISABLE_EXECUTORS;ADDITIONAL_LIBRARIES;ADDITIONAL_INCLUDES")

## Replaces / by _ to create valid target names from relative paths
function(ginkgo_build_test_name test_name target_name)
    file(RELATIVE_PATH REL_BINARY_DIR
        ${PROJECT_BINARY_DIR} ${CMAKE_CURRENT_BINARY_DIR})
    string(REPLACE "/" "_" TEST_TARGET_NAME "${REL_BINARY_DIR}/${test_name}")
    set(${target_name} ${TEST_TARGET_NAME} PARENT_SCOPE)
endfunction(ginkgo_build_test_name)

function(ginkgo_create_gtest_mpi_main)
    add_library(gtest_mpi_main "")
    target_sources(gtest_mpi_main
      PRIVATE
      ${PROJECT_SOURCE_DIR}/core/test/mpi/gtest/mpi_listener.cpp)
    find_package(MPI REQUIRED)
    target_link_libraries(gtest_mpi_main PRIVATE GTest::GTest MPI::MPI_CXX)
endfunction(ginkgo_create_gtest_mpi_main)

## Set up shared target properties and handle ADDITIONAL_LIBRARIES/ADDITIONAL_INCLUDES
## `MPI_SIZE size` causes the tests to be run with `size` MPI processes.
function(ginkgo_set_test_target_properties test_target_name)
    cmake_parse_arguments(PARSE_ARGV 1 set_properties "" "${gko_test_single_args}" "${gko_test_multi_arg}")
    if (GINKGO_FAST_TESTS)
        target_compile_definitions(${test_target_name} PRIVATE GINKGO_FAST_TESTS)
    endif()
    if (GINKGO_COMPILING_DPCPP_TEST AND GINKGO_DPCPP_SINGLE_MODE)
        target_compile_definitions(${test_target_name} PRIVATE GINKGO_DPCPP_SINGLE_MODE=1)
    endif()
    if (GINKGO_CHECK_CIRCULAR_DEPS)
        target_link_libraries(${test_target_name} PRIVATE "${GINKGO_CIRCULAR_DEPS_FLAGS}")
    endif()
    if (set_properties_MPI_SIZE)
        if(NOT TARGET gtest_mpi_main)
            ginkgo_create_gtest_mpi_main()
        endif()
        set(gtest_main gtest_mpi_main MPI::MPI_CXX)
    else()
        set(gtest_main GTest::Main)
    endif()
    target_compile_features(${test_target_name} PUBLIC cxx_std_14)
    target_compile_options(${test_target_name} PRIVATE $<$<COMPILE_LANGUAGE:CXX>:${GINKGO_COMPILER_FLAGS}>)
    target_include_directories(${test_target_name} PRIVATE ${Ginkgo_BINARY_DIR} ${set_properties_ADDITIONAL_INCLUDES})
    target_link_libraries(${test_target_name} PRIVATE ginkgo ${gtest_main} GTest::GTest ${set_properties_ADDITIONAL_LIBRARIES})
endfunction()

## Adds a test to the list executed by ctest and sets its output binary name
## Possible additional arguments:
## - `MPI_SIZE size` causes the tests to be run with `size` MPI processes.
## - `DISABLE_EXECUTORS exec1 exec2` disables the test for certain backends (if built for multiple)
## - `ADDITIONAL_LIBRARIES lib1 lib2` adds additional target link dependencies
## - `ADDITIONAL_INCLUDES path1 path2` adds additional target include paths
function(ginkgo_add_test test_name test_target_name)
    message("${test_name} ${test_target_name} ${ARGN}")
    cmake_parse_arguments(PARSE_ARGV 2 add_test "" "${gko_test_single_arg}" "${gko_test_multi_arg}")
    file(RELATIVE_PATH REL_BINARY_DIR ${PROJECT_BINARY_DIR} ${CMAKE_CURRENT_BINARY_DIR})
    set_target_properties(${test_target_name} PROPERTIES OUTPUT_NAME ${test_name})
    if (add_test_MPI_SIZE)
        if("${GINKGO_MPI_EXEC_SUFFIX}" MATCHES ".openmpi" AND MPI_RUN_AS_ROOT)
            set(OPENMPI_RUN_AS_ROOT_FLAG "--allow-run-as-root")
        else()
            set(OPENMPI_RUN_AS_ROOT_FLAG "")
        endif()
        add_test(NAME ${REL_BINARY_DIR}/${test_name}
                 COMMAND
                     ${MPIEXEC_EXECUTABLE}
                     ${MPIEXEC_NUMPROC_FLAG}
                     ${add_test_MPI_SIZE}
                     ${OPENMPI_RUN_AS_ROOT_FLAG}
                     "$<TARGET_FILE:${test_target_name}>"
                 WORKING_DIRECTORY "$<TARGET_FILE_DIR:ginkgo>")
    else()
        add_test(NAME ${REL_BINARY_DIR}/${test_name}
                 COMMAND ${test_target_name}
                 WORKING_DIRECTORY "$<TARGET_FILE_DIR:ginkgo>")
    endif()
endfunction()

## Normal test
function(ginkgo_create_test test_name)
    ginkgo_build_test_name(${test_name} test_target_name)
    add_executable(${test_target_name} ${test_name}.cpp)
    target_link_libraries(${test_target_name} PRIVATE ${create_test_ADDITIONAL_LIBRARIES})
    ginkgo_set_test_target_properties(${test_target_name} ${ARGN})
    ginkgo_add_test(${test_name} ${test_target_name} ${ARGN})
endfunction(ginkgo_create_test)

## Test compiled with dpcpp
function(ginkgo_create_dpcpp_test test_name)
    ginkgo_build_test_name(${test_name} test_target_name)
    add_executable(${test_target_name} ${test_name}.dp.cpp)
    target_compile_features(${test_target_name} PUBLIC cxx_std_17)
    target_compile_options(${test_target_name} PRIVATE ${GINKGO_DPCPP_FLAGS})
    target_link_options(${test_target_name} PRIVATE -fsycl-device-code-split=per_kernel)
<<<<<<< HEAD
    ginkgo_set_test_target_properties(${test_target_name} ${ARGN})
=======
>>>>>>> e3464abd
    ginkgo_add_test(${test_name} ${test_target_name} ${ARGN})
    # Note: MKL_ENV is empty on linux. Maybe need to apply MKL_ENV to all test.
    if (MKL_ENV)
        set_tests_properties(${test_target_name} PROPERTIES ENVIRONMENT "${MKL_ENV}")
    endif()
endfunction(ginkgo_create_dpcpp_test)

## Test compiled with CUDA
function(ginkgo_create_cuda_test test_name)
    ginkgo_build_test_name(${test_name} test_target_name)
    ginkgo_create_cuda_test_internal(${test_name} ${test_name}.cu ${test_target_name} ${ARGN})
endfunction(ginkgo_create_cuda_test)

## Internal function allowing separate test name, filename and target name
function(ginkgo_create_cuda_test_internal test_name filename test_target_name)
    add_executable(${test_target_name} ${filename})
    target_compile_definitions(${test_target_name} PRIVATE GKO_COMPILING_CUDA)
    target_compile_options(${test_target_name}
        PRIVATE
            $<$<COMPILE_LANGUAGE:CUDA>:${GINKGO_CUDA_ARCH_FLAGS}>
            $<$<COMPILE_LANGUAGE:CUDA>:${GINKGO_CUDA_COMPILER_FLAGS}>)
    if(MSVC)
        target_compile_options(${test_target_name}
            PRIVATE
                $<$<COMPILE_LANGUAGE:CUDA>:--extended-lambda --expt-relaxed-constexpr>)
    elseif(CMAKE_CUDA_COMPILER_ID STREQUAL "NVIDIA")
        target_compile_options(${test_target_name}
            PRIVATE
                $<$<COMPILE_LANGUAGE:CUDA>:--expt-extended-lambda --expt-relaxed-constexpr>)
    endif()
    # we handle CUDA architecture flags for now, disable CMake handling
    if(CMAKE_VERSION VERSION_GREATER_EQUAL 3.18)
        set_target_properties(${test_target_name} PROPERTIES CUDA_ARCHITECTURES OFF)
    endif()
<<<<<<< HEAD
    ginkgo_set_test_target_properties(${test_target_name} ${ARGN})
=======
>>>>>>> e3464abd
    ginkgo_add_test(${test_name} ${test_target_name} ${ARGN})
endfunction(ginkgo_create_cuda_test_internal)

## Test compiled with HIP
function(ginkgo_create_hip_test test_name)
    ginkgo_build_test_name(${test_name} test_target_name)
    ginkgo_create_hip_test_internal(${test_name} ${test_name}.hip.cpp ${test_target_name} "" ${ARGN})
endfunction(ginkgo_create_hip_test)

## Internal function allowing separate filename, test name and test target name.
function(ginkgo_create_hip_test_internal test_name filename test_target_name additional_flags)
    set_source_files_properties(${filename} PROPERTIES HIP_SOURCE_PROPERTY_FORMAT TRUE)
    set(GINKGO_TEST_HIP_DEFINES -DGKO_COMPILING_HIP ${additional_flags})
    if (GINKGO_FAST_TESTS)
        list(APPEND GINKGO_TEST_HIP_DEFINES -DGINKGO_FAST_TESTS)
    endif()

    # NOTE: With how HIP works, passing the flags `HIPCC_OPTIONS` etc. here
    # creates a redefinition of all flags. This creates some issues with `nvcc`,
    # but `clang` seems fine with the redefinitions.
    if (GINKGO_HIP_PLATFORM MATCHES "${HIP_PLATFORM_NVIDIA_REGEX}")
        hip_add_executable(${test_target_name} ${filename}
            # If `FindHIP.cmake`, namely `HIP_PARSE_HIPCC_OPTIONS` macro and
            # call gets fixed, uncomment this.
            HIPCC_OPTIONS ${GINKGO_TEST_HIP_DEFINES} # ${GINKGO_HIPCC_OPTIONS}
            # NVCC_OPTIONS  ${GINKGO_TEST_HIP_DEFINES} ${GINKGO_HIP_NVCC_OPTIONS}
            # CLANG_OPTIONS ${GINKGO_TEST_HIP_DEFINES} ${GINKGO_HIP_CLANG_OPTIONS}
            --expt-relaxed-constexpr --expt-extended-lambda
            )
    else() # hcc/clang
        hip_add_executable(${test_target_name} ${filename}
            HIPCC_OPTIONS ${GINKGO_HIPCC_OPTIONS} ${GINKGO_TEST_HIP_DEFINES}
            NVCC_OPTIONS  ${GINKGO_HIP_NVCC_OPTIONS}
            CLANG_OPTIONS ${GINKGO_HIP_CLANG_OPTIONS}
            )
    endif()

    # Let's use a normal compiler for linking
    set_target_properties(${test_target_name} PROPERTIES LINKER_LANGUAGE CXX)

    target_include_directories(${test_target_name}
        PRIVATE
        # Only `math` requires it so far, but it's much easier
        # to put these this way.
        ${GINKGO_HIP_THRUST_PATH}
        # Only `exception_helpers` requires these so far, but it's much easier
        # to put these this way.
        ${HIPBLAS_INCLUDE_DIRS}
        ${HIPFFT_INCLUDE_DIRS}
        ${hiprand_INCLUDE_DIRS}
        ${HIPSPARSE_INCLUDE_DIRS}
        )
    ginkgo_set_test_target_properties(${test_target_name} ${ARGN})
    ginkgo_add_test(${test_name} ${test_target_name} ${ARGN})
endfunction(ginkgo_create_hip_test_internal)

## Common test compiled with the host compiler, one target for each enabled backend
function(ginkgo_create_common_test test_name)
    if(GINKGO_BUILD_OMP)
        ginkgo_create_common_test_internal(${test_name} OmpExecutor omp ${ARGN})
    endif()
    if(GINKGO_BUILD_HIP)
        ginkgo_create_common_test_internal(${test_name} HipExecutor hip ${ARGN})
    endif()
    if(GINKGO_BUILD_CUDA)
        ginkgo_create_common_test_internal(${test_name} CudaExecutor cuda ${ARGN})
    endif()
    if(GINKGO_BUILD_DPCPP)
        ginkgo_create_common_test_internal(${test_name} DpcppExecutor dpcpp ${ARGN})
    endif()
endfunction(ginkgo_create_common_test)

function(ginkgo_create_common_test_internal test_name exec_type exec)
    cmake_parse_arguments(PARSE_ARGV 3 common_test "" "${gko_test_single_arg}" "${gko_test_multi_arg}")
    if(exec IN_LIST common_test_DISABLE_EXECUTORS)
        return()
    endif()
    ginkgo_build_test_name(${test_name} test_target_name)
    string(TOUPPER ${exec} exec_upper)
    # set up actual test
    set(test_target_name ${test_target_name}_${exec})
    add_executable(${test_target_name} ${test_name}.cpp)
    target_compile_definitions(${test_target_name} PRIVATE EXEC_TYPE=${exec_type} EXEC_NAMESPACE=${exec} GKO_COMPILING_${exec_upper})
    target_link_libraries(${test_target_name} PRIVATE ${common_test_ADDITIONAL_LIBRARIES})
    # use float for DPC++ if necessary
    if((exec STREQUAL "dpcpp") AND GINKGO_DPCPP_SINGLE_MODE)
        target_compile_definitions(${test_target_name} PRIVATE GINKGO_COMMON_SINGLE_MODE=1)
        target_compile_definitions(${test_target_name} PRIVATE GINKGO_DPCPP_SINGLE_MODE=1)
    endif()
    ginkgo_set_test_target_properties(${test_target_name} ${ARGN})
    ginkgo_add_test(${test_name}_${exec} ${test_target_name} ${ARGN})
endfunction(ginkgo_create_common_test_internal)

## Common test compiled with the device compiler, one target for each enabled backend
function(ginkgo_create_common_device_test test_name)
    cmake_parse_arguments(PARSE_ARGV 1 common_device_test "" "${gko_test_single_arg}" "${gko_test_multi_arg}")
    ginkgo_build_test_name(${test_name} test_target_name)
    if(GINKGO_BUILD_DPCPP)
        ginkgo_create_common_test_internal(${test_name} DpcppExecutor dpcpp ${ARGN})
        target_compile_features(${test_target_name}_dpcpp PRIVATE cxx_std_17)
        target_compile_options(${test_target_name}_dpcpp PRIVATE ${GINKGO_DPCPP_FLAGS})
        target_link_options(${test_target_name}_dpcpp PRIVATE -fsycl-device-lib=all -fsycl-device-code-split=per_kernel)
    endif()
    if(GINKGO_BUILD_OMP)
        ginkgo_create_common_test_internal(${test_name} OmpExecutor omp ${ARGN})
        target_link_libraries(${test_target_name}_omp PUBLIC OpenMP::OpenMP_CXX)
    endif()
    if(GINKGO_BUILD_CUDA)
        # need to make a separate file for this, since we can't set conflicting properties on the same file
        configure_file(${test_name}.cpp ${test_name}.cu COPYONLY)
        ginkgo_create_cuda_test_internal(${test_name}_cuda ${CMAKE_CURRENT_BINARY_DIR}/${test_name}.cu ${test_target_name}_cuda ${ARGN})
        target_compile_definitions(${test_target_name}_cuda PRIVATE EXEC_TYPE=CudaExecutor EXEC_NAMESPACE=cuda)
    endif()
    if(GINKGO_BUILD_HIP)
        # need to make a separate file for this, since we can't set conflicting properties on the same file
        configure_file(${test_name}.cpp ${test_name}.hip.cpp COPYONLY)
        ginkgo_create_hip_test_internal(${test_name}_hip ${CMAKE_CURRENT_BINARY_DIR}/${test_name}.hip.cpp ${test_target_name}_hip "-std=c++14;-DEXEC_TYPE=HipExecutor;-DEXEC_NAMESPACE=hip" ${ARGN})
    endif()
endfunction(ginkgo_create_common_device_test)

## Common test compiled with the host compiler for all enabled backends and Reference
function(ginkgo_create_common_and_reference_test test_name)
    ginkgo_create_common_test(${test_name} ${ARGN})
    ginkgo_create_common_test_internal(${test_name} ReferenceExecutor reference REFERENCE ${ARGN})
endfunction(ginkgo_create_common_and_reference_test)<|MERGE_RESOLUTION|>--- conflicted
+++ resolved
@@ -93,10 +93,7 @@
     target_compile_features(${test_target_name} PUBLIC cxx_std_17)
     target_compile_options(${test_target_name} PRIVATE ${GINKGO_DPCPP_FLAGS})
     target_link_options(${test_target_name} PRIVATE -fsycl-device-code-split=per_kernel)
-<<<<<<< HEAD
-    ginkgo_set_test_target_properties(${test_target_name} ${ARGN})
-=======
->>>>>>> e3464abd
+    ginkgo_set_test_target_properties(${test_target_name} ${ARGN})
     ginkgo_add_test(${test_name} ${test_target_name} ${ARGN})
     # Note: MKL_ENV is empty on linux. Maybe need to apply MKL_ENV to all test.
     if (MKL_ENV)
@@ -131,10 +128,7 @@
     if(CMAKE_VERSION VERSION_GREATER_EQUAL 3.18)
         set_target_properties(${test_target_name} PROPERTIES CUDA_ARCHITECTURES OFF)
     endif()
-<<<<<<< HEAD
-    ginkgo_set_test_target_properties(${test_target_name} ${ARGN})
-=======
->>>>>>> e3464abd
+    ginkgo_set_test_target_properties(${test_target_name} ${ARGN})
     ginkgo_add_test(${test_name} ${test_target_name} ${ARGN})
 endfunction(ginkgo_create_cuda_test_internal)
 
