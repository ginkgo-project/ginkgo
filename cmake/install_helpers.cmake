--- conflicted
+++ resolved
@@ -79,27 +79,16 @@
 
     # install the public header files
     install(DIRECTORY "${Ginkgo_SOURCE_DIR}/include/"
-<<<<<<< HEAD
-        DESTINATION "${CMAKE_INSTALL_INCLUDEDIR}"
-        COMPONENT Ginkgo_Development
-        FILES_MATCHING PATTERN "*.hpp"
-                       PATTERN "*.h"   # C API header
-        )
-    install(FILES "${Ginkgo_BINARY_DIR}/include/ginkgo/config.hpp"
-        DESTINATION "${CMAKE_INSTALL_INCLUDEDIR}/ginkgo"
-        COMPONENT Ginkgo_Development
-        )
-=======
             DESTINATION "${CMAKE_INSTALL_INCLUDEDIR}"
             COMPONENT Ginkgo_Development
             FILES_MATCHING PATTERN "*.hpp"
+                           PATTERN "*.h"   # C API header
     )
     install(DIRECTORY "${Ginkgo_BINARY_DIR}/include/"
             DESTINATION "${CMAKE_INSTALL_INCLUDEDIR}"
             COMPONENT Ginkgo_Development
             FILES_MATCHING PATTERN "*.hpp"
     )
->>>>>>> 6e3f9e33
 
     if  (GINKGO_HAVE_HWLOC AND NOT HWLOC_FOUND)
         get_filename_component(HWLOC_LIB_PATH ${HWLOC_LIBRARIES} DIRECTORY)
