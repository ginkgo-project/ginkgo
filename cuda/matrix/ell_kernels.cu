/*******************************<GINKGO LICENSE>******************************
Copyright 2017-2018

Karlsruhe Institute of Technology
Universitat Jaume I
University of Tennessee

Redistribution and use in source and binary forms, with or without modification,
are permitted provided that the following conditions are met:

1. Redistributions of source code must retain the above copyright notice,
   this list of conditions and the following disclaimer.

2. Redistributions in binary form must reproduce the above copyright notice,
   this list of conditions and the following disclaimer in the documentation
   and/or other materials provided with the distribution.

3. Neither the name of the copyright holder nor the names of its contributors
   may be used to endorse or promote products derived from this software
   without specific prior written permission.

THIS SOFTWARE IS PROVIDED BY THE COPYRIGHT HOLDERS AND CONTRIBUTORS "AS IS" AND
ANY EXPRESS OR IMPLIED WARRANTIES, INCLUDING, BUT NOT LIMITED TO, THE IMPLIED
WARRANTIES OF MERCHANTABILITY AND FITNESS FOR A PARTICULAR PURPOSE ARE
DISCLAIMED. IN NO EVENT SHALL THE COPYRIGHT HOLDER OR CONTRIBUTORS BE LIABLE FOR
ANY DIRECT, INDIRECT, INCIDENTAL, SPECIAL, EXEMPLARY, OR CONSEQUENTIAL DAMAGES
(INCLUDING, BUT NOT LIMITED TO, PROCUREMENT OF SUBSTITUTE GOODS OR SERVICES;
LOSS OF USE, DATA, OR PROFITS; OR BUSINESS INTERRUPTION) HOWEVER CAUSED AND ON
ANY THEORY OF LIABILITY, WHETHER IN CONTRACT, STRICT LIABILITY, OR TORT
(INCLUDING NEGLIGENCE OR OTHERWISE) ARISING IN ANY WAY OUT OF THE USE OF THIS
SOFTWARE, EVEN IF ADVISED OF THE POSSIBILITY OF SUCH DAMAGE.
******************************<GINKGO LICENSE>*******************************/

#include "core/matrix/ell_kernels.hpp"

#include <cstdio>
#include "core/base/exception_helpers.hpp"
#include "core/base/math.hpp"
#include "core/base/types.hpp"
#include "cuda/base/cusparse_bindings.hpp"
#include "cuda/base/types.hpp"
#include "cuda/components/reduction.cuh"

namespace gko {
namespace kernels {
namespace cuda {
namespace ell {


constexpr int default_block_size = 512;

namespace {


template <typename ValueType, typename IndexType, typename Closure>
__device__ void spmv_kernel(const size_type num_rows,
                            const ValueType *__restrict__ val,
                            const IndexType *__restrict__ col,
                            const size_type stride,
                            const size_type num_stored_elements_per_row,
                            const ValueType *__restrict__ b,
                            const size_type b_stride, ValueType *__restrict__ c,
                            const size_type c_stride, Closure op)
{
    const auto tidx =
        static_cast<IndexType>(blockDim.x) * blockIdx.x + threadIdx.x;

    if (tidx < num_rows) {
        ValueType temp = zero<ValueType>();
        const auto column_id = blockIdx.y;
        for (IndexType idx = 0; idx < num_stored_elements_per_row; idx++) {
            const auto ind = tidx + idx * stride;
            const auto col_idx = col[ind];
            if (col_idx < idx) {
                break;
            } else {
                temp += val[ind] * b[col_idx * b_stride + column_id];
            }
        }
        c[tidx * c_stride + column_id] =
            op(temp, c[tidx * c_stride + column_id]);
    }
}


template <typename ValueType, typename IndexType>
__global__ __launch_bounds__(default_block_size) void abstract_spmv(
    const size_type num_rows, const ValueType *__restrict__ val,
    const IndexType *__restrict__ col, const size_type stride,
    const size_type num_stored_elements_per_row,
    const ValueType *__restrict__ b, const size_type b_stride,
    ValueType *__restrict__ c, const size_type c_stride)
{
<<<<<<< HEAD
    const auto tidx =
        static_cast<IndexType>(blockDim.x) * blockIdx.x + threadIdx.x;

    if (tidx < num_rows) {
        ValueType temp = zero<ValueType>();
        const auto column_id = blockIdx.y;
        for (IndexType idx = 0; idx < num_stored_elements_per_row; idx++) {
            const auto ind = tidx + idx * stride;
            const auto col_idx = col[ind];
            if (col_idx < idx) {
                break;
            } else {
                temp += val[ind] * b[col_idx * b_stride + column_id];
            }
        }
        c[tidx * c_stride + column_id] = temp;
    }
=======
    spmv_kernel(num_rows, val, col, stride, num_stored_elements_per_row, b,
                b_stride, c, c_stride,
                [](const ValueType &x, const ValueType &y) { return x; });
}


template <typename ValueType, typename IndexType>
__global__ __launch_bounds__(default_block_size) void abstract_spmv(
    const size_type num_rows, const ValueType *__restrict__ alpha,
    const ValueType *__restrict__ val, const IndexType *__restrict__ col,
    const size_type stride, const size_type num_stored_elements_per_row,
    const ValueType *__restrict__ b, const size_type b_stride,
    const ValueType *__restrict__ beta, ValueType *__restrict__ c,
    const size_type c_stride)
{
    const ValueType alpha_val = alpha[0];
    const ValueType beta_val = beta[0];
    spmv_kernel(
        num_rows, val, col, stride, num_stored_elements_per_row, b, b_stride, c,
        c_stride,
        [&alpha_val, &beta_val](const ValueType &x, const ValueType &y) {
            return alpha_val * x + beta_val * y;
        });
>>>>>>> bd465e93
}


}  // namespace


template <typename ValueType, typename IndexType>
void spmv(std::shared_ptr<const CudaExecutor> exec,
          const matrix::Ell<ValueType, IndexType> *a,
          const matrix::Dense<ValueType> *b, matrix::Dense<ValueType> *c)
{
    const dim3 block_size(default_block_size, 1, 1);
    const dim3 grid_size(ceildiv(a->get_size()[0], block_size.x),
                         b->get_size()[1], 1);

    abstract_spmv<<<grid_size, block_size, 0, 0>>>(
        a->get_size()[0], as_cuda_type(a->get_const_values()),
        a->get_const_col_idxs(), a->get_stride(),
        a->get_num_stored_elements_per_row(),
        as_cuda_type(b->get_const_values()), b->get_stride(),
        as_cuda_type(c->get_values()), c->get_stride());
}

GKO_INSTANTIATE_FOR_EACH_VALUE_AND_INDEX_TYPE(GKO_DECLARE_ELL_SPMV_KERNEL);


template <typename ValueType, typename IndexType>
void advanced_spmv(std::shared_ptr<const CudaExecutor> exec,
                   const matrix::Dense<ValueType> *alpha,
                   const matrix::Ell<ValueType, IndexType> *a,
                   const matrix::Dense<ValueType> *b,
                   const matrix::Dense<ValueType> *beta,
                   matrix::Dense<ValueType> *c)
{
    const dim3 block_size(default_block_size, 1, 1);
    const dim3 grid_size(ceildiv(a->get_size()[0], block_size.x),
                         b->get_size()[1], 1);

    abstract_spmv<<<grid_size, block_size, 0, 0>>>(
        a->get_size()[0], as_cuda_type(alpha->get_const_values()),
        as_cuda_type(a->get_const_values()), a->get_const_col_idxs(),
        a->get_stride(), a->get_num_stored_elements_per_row(),
        as_cuda_type(b->get_const_values()), b->get_stride(),
        as_cuda_type(beta->get_const_values()), as_cuda_type(c->get_values()),
        c->get_stride());
}

GKO_INSTANTIATE_FOR_EACH_VALUE_AND_INDEX_TYPE(
    GKO_DECLARE_ELL_ADVANCED_SPMV_KERNEL);


template <typename ValueType, typename IndexType>
void convert_to_dense(
    std::shared_ptr<const CudaExecutor> exec, matrix::Dense<ValueType> *result,
    const matrix::Ell<ValueType, IndexType> *source) NOT_IMPLEMENTED;

GKO_INSTANTIATE_FOR_EACH_VALUE_AND_INDEX_TYPE(
    GKO_DECLARE_ELL_CONVERT_TO_DENSE_KERNEL);


}  // namespace ell
}  // namespace cuda
}  // namespace kernels
}  // namespace gko<|MERGE_RESOLUTION|>--- conflicted
+++ resolved
@@ -33,13 +33,13 @@
 
 #include "core/matrix/ell_kernels.hpp"
 
-#include <cstdio>
+
 #include "core/base/exception_helpers.hpp"
 #include "core/base/math.hpp"
 #include "core/base/types.hpp"
 #include "cuda/base/cusparse_bindings.hpp"
 #include "cuda/base/types.hpp"
-#include "cuda/components/reduction.cuh"
+
 
 namespace gko {
 namespace kernels {
@@ -91,25 +91,6 @@
     const ValueType *__restrict__ b, const size_type b_stride,
     ValueType *__restrict__ c, const size_type c_stride)
 {
-<<<<<<< HEAD
-    const auto tidx =
-        static_cast<IndexType>(blockDim.x) * blockIdx.x + threadIdx.x;
-
-    if (tidx < num_rows) {
-        ValueType temp = zero<ValueType>();
-        const auto column_id = blockIdx.y;
-        for (IndexType idx = 0; idx < num_stored_elements_per_row; idx++) {
-            const auto ind = tidx + idx * stride;
-            const auto col_idx = col[ind];
-            if (col_idx < idx) {
-                break;
-            } else {
-                temp += val[ind] * b[col_idx * b_stride + column_id];
-            }
-        }
-        c[tidx * c_stride + column_id] = temp;
-    }
-=======
     spmv_kernel(num_rows, val, col, stride, num_stored_elements_per_row, b,
                 b_stride, c, c_stride,
                 [](const ValueType &x, const ValueType &y) { return x; });
@@ -133,7 +114,6 @@
         [&alpha_val, &beta_val](const ValueType &x, const ValueType &y) {
             return alpha_val * x + beta_val * y;
         });
->>>>>>> bd465e93
 }
 
 
