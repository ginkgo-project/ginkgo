/*******************************<GINKGO LICENSE>******************************
Copyright (c) 2017-2023, the Ginkgo authors
All rights reserved.

Redistribution and use in source and binary forms, with or without
modification, are permitted provided that the following conditions
are met:

1. Redistributions of source code must retain the above copyright
notice, this list of conditions and the following disclaimer.

2. Redistributions in binary form must reproduce the above copyright
notice, this list of conditions and the following disclaimer in the
documentation and/or other materials provided with the distribution.

3. Neither the name of the copyright holder nor the names of its
contributors may be used to endorse or promote products derived from
this software without specific prior written permission.

THIS SOFTWARE IS PROVIDED BY THE COPYRIGHT HOLDERS AND CONTRIBUTORS "AS
IS" AND ANY EXPRESS OR IMPLIED WARRANTIES, INCLUDING, BUT NOT LIMITED
TO, THE IMPLIED WARRANTIES OF MERCHANTABILITY AND FITNESS FOR A
PARTICULAR PURPOSE ARE DISCLAIMED. IN NO EVENT SHALL THE COPYRIGHT
HOLDER OR CONTRIBUTORS BE LIABLE FOR ANY DIRECT, INDIRECT, INCIDENTAL,
SPECIAL, EXEMPLARY, OR CONSEQUENTIAL DAMAGES (INCLUDING, BUT NOT
LIMITED TO, PROCUREMENT OF SUBSTITUTE GOODS OR SERVICES; LOSS OF USE,
DATA, OR PROFITS; OR BUSINESS INTERRUPTION) HOWEVER CAUSED AND ON ANY
THEORY OF LIABILITY, WHETHER IN CONTRACT, STRICT LIABILITY, OR TORT
(INCLUDING NEGLIGENCE OR OTHERWISE) ARISING IN ANY WAY OUT OF THE USE
OF THIS SOFTWARE, EVEN IF ADVISED OF THE POSSIBILITY OF SUCH DAMAGE.
******************************<GINKGO LICENSE>*******************************/

#ifndef GKO_PUBLIC_CORE_LOG_LOGGER_HPP_
#define GKO_PUBLIC_CORE_LOG_LOGGER_HPP_


#include <algorithm>
#include <memory>
#include <string>
#include <type_traits>
#include <vector>


#include <ginkgo/core/base/types.hpp>
#include <ginkgo/core/base/utils_helper.hpp>


namespace gko {


/* Eliminate circular dependencies the hard way */
template <typename ValueType>
class array;
class Executor;
class LinOp;
class BatchLinOp;
class LinOpFactory;
class BatchLinOpFactory;
class PolymorphicObject;
class Operation;
class stopping_status;

/**
 * @brief The Stopping criterion namespace.
 * @ref stop
 * @ingroup stop
 */
namespace stop {
class Criterion;
}  // namespace stop


namespace log {


/**
 * @addtogroup log
 *
 * The Logger class represents a simple Logger object. It comprises all masks
 * and events internally. Every new logging event addition should be done here.
 * The Logger class also provides a default implementation for most events which
 * do nothing, therefore it is not an obligation to change all classes which
 * derive from Logger, although it is good practice.
 * The logger class is built using event masks to control which events should be
 * logged, and which should not.
 *
 * @internal The class uses bitset to facilitate picking a combination of events
 * to log. In addition, the class design allows to not propagate empty messages
 * for events which are not tracked.
 * See #GKO_LOGGER_REGISTER_EVENT(_id, _event_name, ...).
 */
class Logger {
public:
    /** @internal std::bitset allows to store any number of bits */
    using mask_type = gko::uint64;

    /**
     * Maximum amount of events (bits) with the current implementation
     */
    static constexpr size_type event_count_max = sizeof(mask_type) * byte_size;

    /**
     * Bitset Mask which activates all events
     */
    static constexpr mask_type all_events_mask = ~mask_type{0};

    /**
     * Helper macro to define functions and masks for each event.
     * A mask named _event_name##_mask is created for each event. `_id` is
     * the number assigned to this event and should be unique.
     *
     * @internal the templated function `on(Params)` will trigger the event
     * call only if the user activates this event through the mask. If the
     * event is activated, we rely on polymorphism and the virtual method
     * `on_##_event_name()` to either call the Logger class's function,
     * which does nothing, or the overriden version in the derived class if
     * any. Therefore, to support a new event in any Logger (i.e. class
     * which derive from this class), the function `on_##_event_name()`
     * should be overriden and implemented.
     *
     * @param _id  the unique id of the event
     *
     * @param _event_name  the name of the event
     *
     * @param ...  a variable list of arguments representing the event's
     *             arguments
     */
#define GKO_LOGGER_REGISTER_EVENT(_id, _event_name, ...)             \
protected:                                                           \
    virtual void on_##_event_name(__VA_ARGS__) const {}              \
                                                                     \
public:                                                              \
    template <size_type Event, typename... Params>                   \
    std::enable_if_t<Event == _id && (_id < event_count_max)> on(    \
        Params&&... params) const                                    \
    {                                                                \
        if (enabled_events_ & (mask_type{1} << _id)) {               \
            this->on_##_event_name(std::forward<Params>(params)...); \
        }                                                            \
    }                                                                \
    static constexpr size_type _event_name{_id};                     \
    static constexpr mask_type _event_name##_mask{mask_type{1} << _id};

    /**
     * Executor's allocation started event.
     *
     * @param exec  the executor used
     * @param num_bytes  the number of bytes to allocate
     */
    GKO_LOGGER_REGISTER_EVENT(0, allocation_started, const Executor* exec,
                              const size_type& num_bytes)

    /**
     * Executor's allocation completed event.
     *
     * @param exec  the executor used
     * @param num_bytes  the number of bytes allocated
     * @param location  the address at which the data was allocated
     */
    GKO_LOGGER_REGISTER_EVENT(1, allocation_completed, const Executor* exec,
                              const size_type& num_bytes,
                              const uintptr& location)

    /**
     * Executor's free started event.
     *
     * @param exec  the executor used
     * @param location  the address at which the data will be freed
     */
    GKO_LOGGER_REGISTER_EVENT(2, free_started, const Executor* exec,
                              const uintptr& location)

    /**
     * Executor's free completed event.
     *
     * @param exec  the executor used
     * @param location  the address at which the data was freed
     */
    GKO_LOGGER_REGISTER_EVENT(3, free_completed, const Executor* exec,
                              const uintptr& location)

    /**
     * Executor's copy started event.

     * @param exec_from  the executor to be copied from
     * @param exec_to  the executor to be copied to
     * @param loc_from  the address at which the data will be copied from
     * @param loc_to  the address at which the data will be copied to
     * @param num_bytes  the number of bytes to be copied
     */
    GKO_LOGGER_REGISTER_EVENT(4, copy_started, const Executor* exec_from,
                              const Executor* exec_to, const uintptr& loc_from,
                              const uintptr& loc_to, const size_type& num_bytes)

    /**
     * Executor's copy completed event.
     *
     * @param exec_from  the executor copied from
     * @param exec_to  the executor copied to
     * @param loc_from  the address at which the data was copied from
     * @param loc_to  the address at which the data was copied to
     * @param num_bytes  the number of bytes copied
     */
    GKO_LOGGER_REGISTER_EVENT(5, copy_completed, const Executor* exec_from,
                              const Executor* exec_to, const uintptr& loc_from,
                              const uintptr& loc_to, const size_type& num_bytes)

    /**
     * Executor's operation launched event (method run).
     *
     * @param exec  the executor used
     * @param op  the operation launched
     */
    GKO_LOGGER_REGISTER_EVENT(6, operation_launched, const Executor* exec,
                              const Operation* op)

    /**
     * Executor's operation completed event (method run).
     *
     * @param exec  the executor used
     * @param op  the completed operation
     *
     * @note For the GPU, to be certain that the operation completed it is
     * required to call synchronize. This burden falls on the logger. Most of
     * the loggers will do lightweight logging, and therefore this operation for
     * the GPU just notes that the Operation has been sent to the GPU.
     */
    GKO_LOGGER_REGISTER_EVENT(7, operation_completed, const Executor* exec,
                              const Operation* op)

    /**
     * PolymorphicObject's create started event.
     *
     * @param exec  the executor used
     * @param po  the PolymorphicObject to be created
     */
    GKO_LOGGER_REGISTER_EVENT(8, polymorphic_object_create_started,
                              const Executor* exec, const PolymorphicObject* po)

    /**
     * PolymorphicObject's create completed event.
     *
     * @param exec  the executor used
     * @param input  the PolymorphicObject used as model for the creation
     * @param output  the PolymorphicObject which was created
     */
    GKO_LOGGER_REGISTER_EVENT(9, polymorphic_object_create_completed,
                              const Executor* exec,
                              const PolymorphicObject* input,
                              const PolymorphicObject* output)

    /**
     * PolymorphicObject's copy started event.
     *
     * @param exec  the executor used
     * @param input  the PolymorphicObject to be copied from
     * @param output  the PolymorphicObject to be copied to
     */
    GKO_LOGGER_REGISTER_EVENT(10, polymorphic_object_copy_started,
                              const Executor* exec,
                              const PolymorphicObject* input,
                              const PolymorphicObject* output)

    /**
     * PolymorphicObject's copy completed event.
     *
     * @param exec  the executor used
     * @param input  the PolymorphicObject to be copied from
     * @param output  the PolymorphicObject to be copied to
     */
    GKO_LOGGER_REGISTER_EVENT(11, polymorphic_object_copy_completed,
                              const Executor* exec,
                              const PolymorphicObject* input,
                              const PolymorphicObject* output)

    /**
     * PolymorphicObject's deleted event.

     * @param exec  the executor used
     * @param po  the PolymorphicObject to be deleted
     */
    GKO_LOGGER_REGISTER_EVENT(12, polymorphic_object_deleted,
                              const Executor* exec, const PolymorphicObject* po)

    /**
     * LinOp's apply started event.
     *
     * @param A  the system matrix
     * @param b  the input vector(s)
     * @param x  the output vector(s)
     */
    GKO_LOGGER_REGISTER_EVENT(13, linop_apply_started, const LinOp* A,
                              const LinOp* b, const LinOp* x)

    /**
     * LinOp's apply completed event.
     *
     * @param A  the system matrix
     * @param b  the input vector(s)
     * @param x  the output vector(s)
     */
    GKO_LOGGER_REGISTER_EVENT(14, linop_apply_completed, const LinOp* A,
                              const LinOp* b, const LinOp* x)

    /**
     * LinOp's advanced apply started event.
     *
     * @param A  the system matrix
     * @param alpha  scaling of the result of op(b)
     * @param b  the input vector(s)
     * @param beta  scaling of the input x
     * @param x  the output vector(s)
     */
    GKO_LOGGER_REGISTER_EVENT(15, linop_advanced_apply_started, const LinOp* A,
                              const LinOp* alpha, const LinOp* b,
                              const LinOp* beta, const LinOp* x)

    /**
     * LinOp's advanced apply completed event.
     *
     * @param A  the system matrix
     * @param alpha  scaling of the result of op(b)
     * @param b  the input vector(s)
     * @param beta  scaling of the input x
     * @param x  the output vector(s)
     */
    GKO_LOGGER_REGISTER_EVENT(16, linop_advanced_apply_completed,
                              const LinOp* A, const LinOp* alpha,
                              const LinOp* b, const LinOp* beta, const LinOp* x)

    /**
     * LinOp Factory's generate started event.
     *
     * @param factory  the factory used
     * @param input  the LinOp object used as input for the generation (usually
     *               a system matrix)
     */
    GKO_LOGGER_REGISTER_EVENT(17, linop_factory_generate_started,
                              const LinOpFactory* factory, const LinOp* input)

    /**
     * LinOp Factory's generate completed event.
     *
     * @param factory  the factory used
     * @param input  the LinOp object used as input for the generation (usually
     *               a system matrix)
     * @param output  the generated LinOp object
     */
    GKO_LOGGER_REGISTER_EVENT(18, linop_factory_generate_completed,
                              const LinOpFactory* factory, const LinOp* input,
                              const LinOp* output)

    /**
     * BatchLinOp's apply started event.
     *
     * @param A  the system matrix
     * @param b  the input vector(s)
     * @param x  the output vector(s)
     */
    GKO_LOGGER_REGISTER_EVENT(19, batch_linop_apply_started,
                              const BatchLinOp* A, const BatchLinOp* b,
                              const BatchLinOp* x)

    /**
     * BatchLinOp's apply completed event.
     *
     * @param A  the system matrix
     * @param b  the input vector(s)
     * @param x  the output vector(s)
     */
    GKO_LOGGER_REGISTER_EVENT(20, batch_linop_apply_completed,
                              const BatchLinOp* A, const BatchLinOp* b,
                              const BatchLinOp* x)

    /**
     * BatchLinOp's advanced apply started event.
     *
     * @param A  the system matrix
     * @param alpha  scaling of the result of op(b)
     * @param b  the input vector(s)
     * @param beta  scaling of the input x
     * @param x  the output vector(s)
     */
    GKO_LOGGER_REGISTER_EVENT(21, batch_linop_advanced_apply_started,
                              const BatchLinOp* A, const BatchLinOp* alpha,
                              const BatchLinOp* b, const BatchLinOp* beta,
                              const BatchLinOp* x)

    /**
     * BatchLinOp's advanced apply completed event.
     *
     * @param A  the system matrix
     * @param alpha  scaling of the result of op(b)
     * @param b  the input vector(s)
     * @param beta  scaling of the input x
     * @param x  the output vector(s)
     */
    GKO_LOGGER_REGISTER_EVENT(22, batch_linop_advanced_apply_completed,
                              const BatchLinOp* A, const BatchLinOp* alpha,
                              const BatchLinOp* b, const BatchLinOp* beta,
                              const BatchLinOp* x)

    /**
     * BatchLinOp Factory's generate started event.
     *
     * @param factory  the factory used
     * @param input  the BatchLinOp object used as input for the generation
     * (usually a system matrix)
     */
    GKO_LOGGER_REGISTER_EVENT(23, batch_linop_factory_generate_started,
                              const BatchLinOpFactory* factory,
                              const BatchLinOp* input)

    /**
     * BatchLinOp Factory's generate completed event.
     *
     * @param factory  the factory used
     * @param input  the BatchLinOp object used as input for the generation
     * (usually a system matrix)
     * @param output  the generated BatchLinOp object
     */
    GKO_LOGGER_REGISTER_EVENT(24, batch_linop_factory_generate_completed,
                              const BatchLinOpFactory* factory,
                              const BatchLinOp* input, const BatchLinOp* output)

    /**
     * stop::Criterion's check started event.
     *
     * @param criterion  the criterion used
     * @param it  the current iteration count
     * @param r  the residual
     * @param tau  the residual norm
     * @param x  the solution
     * @param stopping_id  the id of the stopping criterion
     * @param set_finalized  whether this finalizes the iteration
     */
    GKO_LOGGER_REGISTER_EVENT(25, criterion_check_started,
                              const stop::Criterion* criterion,
                              const size_type& it, const LinOp* r,
                              const LinOp* tau, const LinOp* x,
                              const uint8& stopping_id,
                              const bool& set_finalized)

    /**
     * stop::Criterion's check completed event. Parameters are the Criterion,
     * the stoppingId, the finalized boolean, the stopping status, plus the
     * output one_changed boolean and output all_converged boolean.
     *
     * @param criterion  the criterion used
     * @param it  the current iteration count
     * @param r  the residual
     * @param tau  the residual norm
     * @param x  the solution
     * @param stopping_id  the id of the stopping criterion
     * @param set_finalized  whether this finalizes the iteration
     * @param status  the stopping status of the right hand sides
     * @param one_changed  whether at least one right hand side converged or not
     * @param all_converged  whether all right hand sides
     *
     * @note The on_criterion_check_completed function that this macro declares
     * is deprecated. Please use the one with the additional implicit_tau_sq
     * parameter as below.
     */
    GKO_LOGGER_REGISTER_EVENT(
        26, criterion_check_completed, const stop::Criterion* criterion,
        const size_type& it, const LinOp* r, const LinOp* tau, const LinOp* x,
        const uint8& stopping_id, const bool& set_finalized,
        const array<stopping_status>* status, const bool& one_changed,
        const bool& all_converged)

protected:
    /**
     * stop::Criterion's check completed event. Parameters are the Criterion,
     * the stoppingId, the finalized boolean, the stopping status, plus the
     * output one_changed boolean and output all_converged boolean.
     *
     * @param criterion  the criterion used
     * @param it  the current iteration count
     * @param r  the residual
     * @param tau  the residual norm
     * @param implicit_tau_sq  the implicit residual norm squared
     * @param x  the solution
     * @param stopping_id  the id of the stopping criterion
     * @param set_finalized  whether this finalizes the iteration
     * @param status  the stopping status of the right hand sides
     * @param one_changed  whether at least one right hand side converged or not
     * @param all_converged  whether all right hand sides are converged
     */
    virtual void on_criterion_check_completed(
        const stop::Criterion* criterion, const size_type& it, const LinOp* r,
        const LinOp* tau, const LinOp* implicit_tau_sq, const LinOp* x,
        const uint8& stopping_id, const bool& set_finalized,
        const array<stopping_status>* status, const bool& one_changed,
        const bool& all_converged) const
    {
        this->on_criterion_check_completed(criterion, it, r, tau, x,
                                           stopping_id, set_finalized, status,
                                           one_changed, all_converged);
    }

public:
    static constexpr size_type iteration_complete{27};
    static constexpr mask_type iteration_complete_mask{mask_type{1} << 27};

    template <size_type Event, typename... Params>
    std::enable_if_t<Event == 27 && (27 < event_count_max)> on(
        Params&&... params) const
    {
        if (enabled_events_ & (mask_type{1} << 27)) {
            this->on_iteration_complete(std::forward<Params>(params)...);
        }
    }

protected:
    /**
     * Register the `iteration_complete` event which logs every completed
     * iterations.
     *
     * @param it  the current iteration count
     * @param r  the residual
     * @param x  the solution vector (optional)
     * @param tau  the residual norm (optional)
     *
     * @warning This on_iteration_complete function that this macro declares is
     * deprecated. Please use the version with the stopping information.
     */
<<<<<<< HEAD
    GKO_LOGGER_REGISTER_EVENT(27, iteration_complete, const LinOp* solver,
                              const size_type& it, const LinOp* r,
                              const LinOp* x = nullptr,
                              const LinOp* tau = nullptr)
protected:
=======
    [
        [deprecated("Please use the version with the additional stopping "
                    "information.")]] virtual void
    on_iteration_complete(const LinOp* solver, const size_type& it,
                          const LinOp* r, const LinOp* x = nullptr,
                          const LinOp* tau = nullptr) const
    {}

>>>>>>> eec7d6dd
    /**
     * Register the `iteration_complete` event which logs every completed
     * iterations.
     *
     * @param it  the current iteration count
     * @param r  the residual
     * @param x  the solution vector (optional)
     * @param tau  the residual norm (optional)
     * @param implicit_tau_sq  the implicit residual norm squared (optional)
     *
     * @warning This on_iteration_complete function that this macro declares is
     * deprecated. Please use the version with the stopping information.
     */
    [
        [deprecated("Please use the version with the additional stopping "
                    "information.")]] virtual void
    on_iteration_complete(const LinOp* solver, const size_type& it,
                          const LinOp* r, const LinOp* x, const LinOp* tau,
                          const LinOp* implicit_tau_sq) const
    {
#if defined(__GNUC__) || defined(__clang__)
#pragma GCC diagnostic push
#pragma GCC diagnostic ignored "-Wdeprecated-declarations"
#endif
#ifdef _MSC_VER
#pragma warning(push)
#pragma warning(disable : 5211, 4973, 4974)
#endif
        this->on_iteration_complete(solver, it, r, x, tau);
#if defined(__GNUC__) || defined(__clang__)
#pragma GCC diagnostic pop
#endif
#ifdef _MSC_VER
#pragma warning(pop)
#endif
    }

    /**
     * Register the `iteration_complete` event which logs every completed
     * iterations.
     *
     * @param solver  the solver executing the iteration
     * @param b  the right-hand-side vector
     * @param x  the solution vector
     * @param it  the current iteration count
     * @param r  the residual (optional)
     * @param tau  the implicit residual norm squared (optional)
     * @param implicit_tau_sq  the residual norm (optional)
     * @param status  the stopping status of the right hand sides (optional)
     * @param stopped  whether all right hand sides have stopped (invalid if
     *                 status is not provided)
     */
    virtual void on_iteration_complete(const LinOp* solver, const LinOp* b,
                                       const LinOp* x, const size_type& it,
                                       const LinOp* r, const LinOp* tau,
                                       const LinOp* implicit_tau_sq,
                                       const array<stopping_status>* status,
                                       bool stopped) const
    {
#if defined(__GNUC__) || defined(__clang__)
#pragma GCC diagnostic push
#pragma GCC diagnostic ignored "-Wdeprecated-declarations"
#endif  // defined(__GNUC__) || defined(__clang__)
#ifdef __NVCOMPILER
#pragma diag_suppress 1445
#endif  // __NVCOMPILER
#ifdef _MSC_VER
#pragma warning(push)
#pragma warning(disable : 5211, 4973, 4974)
#endif  // _MSC_VER
        this->on_iteration_complete(solver, it, r, x, tau, implicit_tau_sq);
#if defined(__GNUC__) || defined(__clang__)
#pragma GCC diagnostic pop
#endif  // defined(__GNUC__) || defined(__clang__)
#ifdef __NVCOMPILER
#pragma diag_warning 1445
#endif  // __NVCOMPILER
#ifdef _MSC_VER
#pragma warning(pop)
#endif  // _MSC_VER
    }

    /**
     * Logs basic convergence information for every linear system in
     * a batch solver.
     *
     * @param its  Array (size number of matrices x number of right-hand sides)
     *             which stores the iteration count at which each RHS of each
     *             linear system converged. The convergence iteration count for
     *             the different RHS are stored contiguously.
     * @param res_norms  A BatchDense matrix of size num_matrices x 1 x num_RHS,
     *             which stores the final residual norms.
     */
    GKO_LOGGER_REGISTER_EVENT(28, batch_solver_completed, const array<int>& its,
                              const BatchLinOp* res_norms)

public:
    /**
     * Logs basic convergence information for every linear system in
     * a batch solver.
     *
     * @param its  Array (size number of matrices x number of right-hand sides)
     *             which stores the iteration count at which each RHS of each
     *             linear system converged. The convergence iteration count for
     *             the different RHS are stored contiguously.
     * @param res_norms  A BatchDense matrix of size num_matrices x 1 x num_RHS,
     *             which stores the final residual norms.
     */
    GKO_LOGGER_REGISTER_EVENT(28, batch_solver_completed, const array<int>& its,
                              const BatchLinOp* res_norms)

    /**
     * PolymorphicObject's move started event.
     *
     * @param exec  the executor used
     * @param input  the PolymorphicObject to be move from
     * @param output  the PolymorphicObject to be move into
     */
    GKO_LOGGER_REGISTER_EVENT(29, polymorphic_object_move_started,
                              const Executor* exec,
                              const PolymorphicObject* input,
                              const PolymorphicObject* output)

    /**
     * PolymorphicObject's move completed event.
     *
     * @param exec  the executor used
     * @param input  the PolymorphicObject to be move from
     * @param output  the PolymorphicObject to be move into
     */
    GKO_LOGGER_REGISTER_EVENT(30, polymorphic_object_move_completed,
                              const Executor* exec,
                              const PolymorphicObject* input,
                              const PolymorphicObject* output)

#undef GKO_LOGGER_REGISTER_EVENT

    /**
     * Bitset Mask which activates all executor events
     */
    static constexpr mask_type executor_events_mask =
        allocation_started_mask | allocation_completed_mask |
        free_started_mask | free_completed_mask | copy_started_mask |
        copy_completed_mask;

    /**
     * Bitset Mask which activates all operation events
     */
    static constexpr mask_type operation_events_mask =
        operation_launched_mask | operation_completed_mask;

    /**
     * Bitset Mask which activates all polymorphic object events
     */
    static constexpr mask_type polymorphic_object_events_mask =
        polymorphic_object_create_started_mask |
        polymorphic_object_create_completed_mask |
        polymorphic_object_copy_started_mask |
        polymorphic_object_copy_completed_mask |
        polymorphic_object_move_started_mask |
        polymorphic_object_move_completed_mask |
        polymorphic_object_deleted_mask;

    /**
     * Bitset Mask which activates all linop events
     */
    static constexpr mask_type linop_events_mask =
        linop_apply_started_mask | linop_apply_completed_mask |
        linop_advanced_apply_started_mask | linop_advanced_apply_completed_mask;

    /**
     * Bitset Mask which activates all linop factory events
     */
    static constexpr mask_type linop_factory_events_mask =
        linop_factory_generate_started_mask |
        linop_factory_generate_completed_mask;

    /**
     * Bitset Mask which activates all criterion events
     */
    static constexpr mask_type criterion_events_mask =
        criterion_check_started_mask | criterion_check_completed_mask;

    /**
     * Returns true if this logger, when attached to an Executor, needs to be
     * forwarded all events from objects on this executor.
     */
    virtual bool needs_propagation() const { return false; }

    virtual ~Logger() = default;

protected:
    /**
     * Constructor for a Logger object.
     *
     * @param enabled_events  the events enabled for this Logger. These can be
     *                        of the following form:
     *                        1. `all_event_mask` which logs every event;
     *                        2. an OR combination of masks, e.g.
     *                           `iteration_complete_mask|linop_apply_started_mask`
     *                           which activates both of these events;
     *                        3. all events with exclusion through XOR, e.g.
     *                           `all_event_mask^linop_apply_started_mask` which
     *                           logs every event except linop's apply started
     *                           event.
     */
    [[deprecated("use single-parameter constructor")]] explicit Logger(
        std::shared_ptr<const gko::Executor> exec,
        const mask_type& enabled_events = all_events_mask)
        : Logger{enabled_events}
    {}

    /**
     * Constructor for a Logger object.
     *
     * @param enabled_events  the events enabled for this Logger. These can be
     *                        of the following form:
     *                        1. `all_event_mask` which logs every event;
     *                        2. an OR combination of masks, e.g.
     *                           `iteration_complete_mask|linop_apply_started_mask`
     *                           which activates both of these events;
     *                        3. all events with exclusion through XOR, e.g.
     *                           `all_event_mask^linop_apply_started_mask` which
     *                           logs every event except linop's apply started
     *                           event.
     */
    explicit Logger(const mask_type& enabled_events = all_events_mask)
        : enabled_events_{enabled_events}
    {}

private:
    mask_type enabled_events_;
};


/**
 * Loggable class is an interface which should be implemented by classes wanting
 * to support logging. For most cases, one can rely on the EnableLogging mixin
 * which provides a default implementation of this interface.
 */
class Loggable {
public:
    virtual ~Loggable() = default;

    /**
     * Adds a new logger to the list of subscribed loggers.
     *
     * @param logger  the logger to add
     */
    virtual void add_logger(std::shared_ptr<const Logger> logger) = 0;

    /**
     * Removes a logger from the list of subscribed loggers.
     *
     * @param logger the logger to remove
     *
     * @note The comparison is done using the logger's object unique identity.
     *       Thus, two loggers constructed in the same way are not considered
     *       equal.
     */
    virtual void remove_logger(const Logger* logger) = 0;

    void remove_logger(ptr_param<const Logger> logger)
    {
        remove_logger(logger.get());
    }

    /**
     * Returns the vector containing all loggers registered at this object.
     *
     * @return the vector containing all registered loggers.
     */
    virtual const std::vector<std::shared_ptr<const Logger>>& get_loggers()
        const = 0;

    /** Remove all loggers registered at this object. */
    virtual void clear_loggers() = 0;
};


/**
 * EnableLogging is a mixin which should be inherited by any class which wants
 * to enable logging. All the received events are passed to the loggers this
 * class contains.
 *
 * @tparam ConcreteLoggable  the object being logged [CRTP parameter]
 *
 * @tparam PolymorphicBase  the polymorphic base of this class. By default
 *                          it is Loggable. Change it if you want to use a new
 *                          superclass of `Loggable` as polymorphic base of this
 *                          class.
 */
template <typename ConcreteLoggable, typename PolymorphicBase = Loggable>
class EnableLogging : public PolymorphicBase {
public:
    void add_logger(std::shared_ptr<const Logger> logger) override
    {
        loggers_.push_back(logger);
    }

    void remove_logger(const Logger* logger) override
    {
        auto idx =
            find_if(begin(loggers_), end(loggers_),
                    [&logger](const auto& l) { return l.get() == logger; });
        if (idx != end(loggers_)) {
            loggers_.erase(idx);
        } else {
            throw OutOfBoundsError(__FILE__, __LINE__, loggers_.size(),
                                   loggers_.size());
        }
    }

    void remove_logger(ptr_param<const Logger> logger)
    {
        remove_logger(logger.get());
    }

    const std::vector<std::shared_ptr<const Logger>>& get_loggers()
        const override
    {
        return loggers_;
    }

    void clear_loggers() override { loggers_.clear(); }

private:
    /**
     * @internal
     * This struct is used to differentiate between objects that have an
     * associated executor (PolymorphicObject) and ones that don't (Executor).
     * For the ones with executor, it handles the event propagation via template
     * specialization/SFINAE.
     */
    template <size_type Event, typename ConcreteLoggableT, typename = void>
    struct propagate_log_helper {
        template <typename... Args>
        static void propagate_log(const ConcreteLoggableT*, Args&&...)
        {}
    };

    template <size_type Event, typename ConcreteLoggableT>
    struct propagate_log_helper<
        Event, ConcreteLoggableT,
        xstd::void_t<decltype(
            std::declval<ConcreteLoggableT>().get_executor())>> {
        template <typename... Args>
        static void propagate_log(const ConcreteLoggableT* loggable,
                                  Args&&... args)
        {
            const auto exec = loggable->get_executor();
            if (exec->should_propagate_log()) {
                for (auto& logger : exec->get_loggers()) {
                    if (logger->needs_propagation()) {
                        logger->template on<Event>(std::forward<Args>(args)...);
                    }
                }
            }
        }
    };

protected:
    template <size_type Event, typename... Params>
    void log(Params&&... params) const
    {
        propagate_log_helper<Event, ConcreteLoggable>::propagate_log(
            static_cast<const ConcreteLoggable*>(this),
            std::forward<Params>(params)...);
        for (auto& logger : loggers_) {
            logger->template on<Event>(std::forward<Params>(params)...);
        }
    }

    std::vector<std::shared_ptr<const Logger>> loggers_;
};


}  // namespace log
}  // namespace gko


#endif  // GKO_PUBLIC_CORE_LOG_LOGGER_HPP_<|MERGE_RESOLUTION|>--- conflicted
+++ resolved
@@ -524,22 +524,14 @@
      * @warning This on_iteration_complete function that this macro declares is
      * deprecated. Please use the version with the stopping information.
      */
-<<<<<<< HEAD
-    GKO_LOGGER_REGISTER_EVENT(27, iteration_complete, const LinOp* solver,
-                              const size_type& it, const LinOp* r,
-                              const LinOp* x = nullptr,
-                              const LinOp* tau = nullptr)
-protected:
-=======
-    [
-        [deprecated("Please use the version with the additional stopping "
-                    "information.")]] virtual void
+    [[deprecated(
+        "Please use the version with the additional stopping "
+        "information.")]] virtual void
     on_iteration_complete(const LinOp* solver, const size_type& it,
                           const LinOp* r, const LinOp* x = nullptr,
                           const LinOp* tau = nullptr) const
     {}
 
->>>>>>> eec7d6dd
     /**
      * Register the `iteration_complete` event which logs every completed
      * iterations.
@@ -553,9 +545,9 @@
      * @warning This on_iteration_complete function that this macro declares is
      * deprecated. Please use the version with the stopping information.
      */
-    [
-        [deprecated("Please use the version with the additional stopping "
-                    "information.")]] virtual void
+    [[deprecated(
+        "Please use the version with the additional stopping "
+        "information.")]] virtual void
     on_iteration_complete(const LinOp* solver, const size_type& it,
                           const LinOp* r, const LinOp* x, const LinOp* tau,
                           const LinOp* implicit_tau_sq) const
@@ -622,20 +614,6 @@
 #endif  // _MSC_VER
     }
 
-    /**
-     * Logs basic convergence information for every linear system in
-     * a batch solver.
-     *
-     * @param its  Array (size number of matrices x number of right-hand sides)
-     *             which stores the iteration count at which each RHS of each
-     *             linear system converged. The convergence iteration count for
-     *             the different RHS are stored contiguously.
-     * @param res_norms  A BatchDense matrix of size num_matrices x 1 x num_RHS,
-     *             which stores the final residual norms.
-     */
-    GKO_LOGGER_REGISTER_EVENT(28, batch_solver_completed, const array<int>& its,
-                              const BatchLinOp* res_norms)
-
 public:
     /**
      * Logs basic convergence information for every linear system in
@@ -884,8 +862,8 @@
     template <size_type Event, typename ConcreteLoggableT>
     struct propagate_log_helper<
         Event, ConcreteLoggableT,
-        xstd::void_t<decltype(
-            std::declval<ConcreteLoggableT>().get_executor())>> {
+        xstd::void_t<
+            decltype(std::declval<ConcreteLoggableT>().get_executor())>> {
         template <typename... Args>
         static void propagate_log(const ConcreteLoggableT* loggable,
                                   Args&&... args)
