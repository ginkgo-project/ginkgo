// SPDX-FileCopyrightText: 2017 - 2024 The Ginkgo authors
//
// SPDX-License-Identifier: BSD-3-Clause

#ifndef GKO_PUBLIC_CORE_DISTRIBUTED_PRECONDITIONER_SCHWARZ_HPP_
#define GKO_PUBLIC_CORE_DISTRIBUTED_PRECONDITIONER_SCHWARZ_HPP_


#include <ginkgo/config.hpp>


#if GINKGO_BUILD_MPI


#include <ginkgo/core/base/abstract_factory.hpp>
#include <ginkgo/core/base/lin_op.hpp>
#include <ginkgo/core/config/config.hpp>
#include <ginkgo/core/config/registry.hpp>
#include <ginkgo/core/config/type_descriptor.hpp>
#include <ginkgo/core/distributed/matrix.hpp>
#include <ginkgo/core/distributed/vector.hpp>


namespace gko {
namespace experimental {
namespace distributed {
/**
 * @brief The Preconditioner namespace.
 *
 * @ingroup precond
 */
namespace preconditioner {


/**
 * A Schwarz preconditioner is a simple domain decomposition preconditioner that
 * generalizes the Block Jacobi preconditioner, incorporating options for
 * different local subdomain solvers and overlaps between the subdomains.
 *
 * See Iterative Methods for Sparse Linear Systems (Y. Saad) for a general
 * treatment and variations of the method.
 *
 * @note Currently overlap and coarse grid correction are not supported (TODO).
 *
 * @tparam ValueType  precision of matrix element
 * @tparam LocalIndexType  local integer type of the matrix
 * @tparam GlobalIndexType  global integer type of the matrix
 *
 * @ingroup schwarz
 * @ingroup precond
 * @ingroup LinOp
 */
template <typename ValueType = default_precision,
          typename LocalIndexType = int32, typename GlobalIndexType = int64>
class Schwarz
    : public EnableLinOp<Schwarz<ValueType, LocalIndexType, GlobalIndexType>> {
    friend class EnableLinOp<Schwarz>;
    friend class EnablePolymorphicObject<Schwarz, LinOp>;

public:
    using EnableLinOp<Schwarz>::convert_to;
    using EnableLinOp<Schwarz>::move_to;
    using value_type = ValueType;
    using index_type = GlobalIndexType;
    using local_index_type = LocalIndexType;
    using global_index_type = GlobalIndexType;

    GKO_CREATE_FACTORY_PARAMETERS(parameters, Factory)
    {
        /**
         * Local solver factory.
         */
        std::shared_ptr<const LinOpFactory> GKO_DEFERRED_FACTORY_PARAMETER(
            local_solver);

        /**
         * Generated Inner solvers.
         */
        std::shared_ptr<const LinOp> GKO_FACTORY_PARAMETER_SCALAR(
            generated_local_solver, nullptr);
    };
    GKO_ENABLE_LIN_OP_FACTORY(Schwarz, parameters, Factory);
    GKO_ENABLE_BUILD_METHOD(Factory);

<<<<<<< HEAD
    /**
     * Create the parameters from the property_tree.
     * Because this is directly tied to the specific type, the value/index type
     * settings within config are ignored and type_descriptor is only used
     * for children objects.
     *
     * @param config  the property tree for setting
     * @param context  the registry
     * @param td_for_child  the type descriptor for children objects. The
     *                      default uses the value/local/global index type of
     *                      this class.
     *
     * @return parameters
     */
    static parameters_type parse(
        const config::pnode& config, const config::registry& context,
        const config::type_descriptor& td_for_child =
            config::make_type_descriptor<ValueType, LocalIndexType,
                                         GlobalIndexType>());
=======
    std::shared_ptr<const LinOp> get_local_solver() const
    {
        return local_solver_;
    }
>>>>>>> 5b91a3ac

protected:
    /**
     * Creates an empty Schwarz preconditioner.
     *
     * @param exec  the executor this object is assigned to
     */
    explicit Schwarz(std::shared_ptr<const Executor> exec)
        : EnableLinOp<Schwarz>(std::move(exec))
    {}

    /**
     * Creates a Schwarz preconditioner from a matrix using a Schwarz::Factory.
     *
     * @param factory  the factory to use to create the preconditioner
     * @param system_matrix  the matrix this preconditioner should be created
     *                       from
     */
    explicit Schwarz(const Factory* factory,
                     std::shared_ptr<const LinOp> system_matrix)
        : EnableLinOp<Schwarz>(factory->get_executor(),
                               gko::transpose(system_matrix->get_size())),
          parameters_{factory->get_parameters()}
    {
        this->generate(system_matrix);
    }

    /**
     * Generates the preconditioner.
     */
    void generate(std::shared_ptr<const LinOp> system_matrix);

    void apply_impl(const LinOp* b, LinOp* x) const override;

    template <typename VectorType>
    void apply_dense_impl(const VectorType* b, VectorType* x) const;

    void apply_impl(const LinOp* alpha, const LinOp* b, const LinOp* beta,
                    LinOp* x) const override;

private:
    /**
     * Sets the solver operator used as the local solver.
     *
     * @param new_solver  the new local solver
     */
    void set_solver(std::shared_ptr<const LinOp> new_solver);

    std::shared_ptr<const LinOp> local_solver_;
};


}  // namespace preconditioner
}  // namespace distributed
}  // namespace experimental
}  // namespace gko


#endif  // GINKGO_BUILD_MPI
#endif  // GKO_PUBLIC_CORE_DISTRIBUTED_PRECONDITIONER_SCHWARZ_HPP_<|MERGE_RESOLUTION|>--- conflicted
+++ resolved
@@ -82,7 +82,6 @@
     GKO_ENABLE_LIN_OP_FACTORY(Schwarz, parameters, Factory);
     GKO_ENABLE_BUILD_METHOD(Factory);
 
-<<<<<<< HEAD
     /**
      * Create the parameters from the property_tree.
      * Because this is directly tied to the specific type, the value/index type
@@ -102,12 +101,11 @@
         const config::type_descriptor& td_for_child =
             config::make_type_descriptor<ValueType, LocalIndexType,
                                          GlobalIndexType>());
-=======
+
     std::shared_ptr<const LinOp> get_local_solver() const
     {
         return local_solver_;
     }
->>>>>>> 5b91a3ac
 
 protected:
     /**
