/*******************************<GINKGO LICENSE>******************************
Copyright (c) 2017-2023, the Ginkgo authors
All rights reserved.

Redistribution and use in source and binary forms, with or without
modification, are permitted provided that the following conditions
are met:

1. Redistributions of source code must retain the above copyright
notice, this list of conditions and the following disclaimer.

2. Redistributions in binary form must reproduce the above copyright
notice, this list of conditions and the following disclaimer in the
documentation and/or other materials provided with the distribution.

3. Neither the name of the copyright holder nor the names of its
contributors may be used to endorse or promote products derived from
this software without specific prior written permission.

THIS SOFTWARE IS PROVIDED BY THE COPYRIGHT HOLDERS AND CONTRIBUTORS "AS
IS" AND ANY EXPRESS OR IMPLIED WARRANTIES, INCLUDING, BUT NOT LIMITED
TO, THE IMPLIED WARRANTIES OF MERCHANTABILITY AND FITNESS FOR A
PARTICULAR PURPOSE ARE DISCLAIMED. IN NO EVENT SHALL THE COPYRIGHT
HOLDER OR CONTRIBUTORS BE LIABLE FOR ANY DIRECT, INDIRECT, INCIDENTAL,
SPECIAL, EXEMPLARY, OR CONSEQUENTIAL DAMAGES (INCLUDING, BUT NOT
LIMITED TO, PROCUREMENT OF SUBSTITUTE GOODS OR SERVICES; LOSS OF USE,
DATA, OR PROFITS; OR BUSINESS INTERRUPTION) HOWEVER CAUSED AND ON ANY
THEORY OF LIABILITY, WHETHER IN CONTRACT, STRICT LIABILITY, OR TORT
(INCLUDING NEGLIGENCE OR OTHERWISE) ARISING IN ANY WAY OUT OF THE USE
OF THIS SOFTWARE, EVEN IF ADVISED OF THE POSSIBILITY OF SUCH DAMAGE.
******************************<GINKGO LICENSE>*******************************/

#ifndef GKO_PUBLIC_CORE_BASE_EXCEPTION_HELPERS_HPP_
#define GKO_PUBLIC_CORE_BASE_EXCEPTION_HELPERS_HPP_


#include <tuple>
#include <typeinfo>
#include <vector>


#include <ginkgo/core/base/dim.hpp>
#include <ginkgo/core/base/exception.hpp>
#include <ginkgo/core/base/name_demangling.hpp>
#include <ginkgo/core/base/utils_helper.hpp>


namespace gko {


/**
 * Adds quotes around the list of expressions passed to the macro.
 *
 * @param ...  a list of expressions
 *
 * @return a C string containing the expression body
 */
#define GKO_QUOTE(...) #__VA_ARGS__


/**
 * Marks a function as not yet implemented.
 *
 * Attempts to call this function will result in a runtime error of type
 * NotImplemented.
 */
#define GKO_NOT_IMPLEMENTED                                                  \
    {                                                                        \
        throw ::gko::NotImplemented(__FILE__, __LINE__, __func__);           \
    }                                                                        \
    static_assert(true,                                                      \
                  "This assert is used to counter the false positive extra " \
                  "semi-colon warnings")


/**
 * Marks a function as not supported by batched ginkgo.
 *
 * Attempts to call this function will result in a runtime error of type
 * BatchedNotSupported.
 */
#define GKO_BATCHED_NOT_SUPPORTED(_error_descr)                              \
    {                                                                        \
        throw ::gko::BatchedNotSupported(__FILE__, __LINE__, __func__,       \
                                         _error_descr);                      \
    }                                                                        \
    static_assert(true,                                                      \
                  "This assert is used to counter the false positive extra " \
                  "semi-colon warnings")


/**
 * Marks a function as not compiled.
 *
 * Attempts to call this function will result in a runtime error of type
 * NotCompiled
 *
 * @param _module  the module which should be compiled to enable the function
 */
#define GKO_NOT_COMPILED(_module)                                            \
    {                                                                        \
        throw ::gko::NotCompiled(__FILE__, __LINE__, __func__,               \
                                 GKO_QUOTE(_module));                        \
    }                                                                        \
    static_assert(true,                                                      \
                  "This assert is used to counter the false positive extra " \
                  "semi-colon warnings")


namespace detail {


template <typename T, typename T2 = void>
struct dynamic_type_helper {
    static const std::type_info& get(const T& obj) { return typeid(obj); }
};

template <typename T>
struct dynamic_type_helper<T,
                           typename std::enable_if<std::is_pointer<T>::value ||
                                                   have_ownership<T>()>::type> {
    static const std::type_info& get(const T& obj)
    {
        return obj ? typeid(*obj) : typeid(nullptr);
    }
};

template <typename T>
const std::type_info& get_dynamic_type(const T& obj)
{
    return dynamic_type_helper<T>::get(obj);
}


}  // namespace detail


/**
 * Throws a NotSupported exception.
 * This macro sets the correct information about the location of the error
 * and fills the exception with data about _obj, followed by throwing it.
 *
 * @param _obj  the object referenced by NotSupported exception
 */
#define GKO_NOT_SUPPORTED(_obj)                                                \
    {                                                                          \
        throw ::gko::NotSupported(__FILE__, __LINE__, __func__,                \
                                  ::gko::name_demangling::get_type_name(       \
                                      ::gko::detail::get_dynamic_type(_obj))); \
    }                                                                          \
    static_assert(true,                                                        \
                  "This assert is used to counter the false positive extra "   \
                  "semi-colon warnings")


namespace detail {


template <typename T>
inline dim<2> get_size(const T& op)
{
    return op->get_size();
}

inline dim<2> get_size(const dim<2>& size) { return size; }


template <typename T>
inline batch_dim<2> get_batch_size(const T& op)
{
    return op->get_size();
}


inline batch_dim<2> get_batch_size(const batch_dim<2>& size) { return size; }


template <typename T>
inline size_type get_num_batch_entries(const T& obj)
{
    return obj.get_num_batch_entries();
}


inline std::tuple<bool, int> compare_batch_inner(const batch_dim<2>& size1,
                                                 const batch_dim<2>& size2)
{
    if (size1.get_num_batch_entries() != size2.get_num_batch_entries()) {
        return std::tuple<bool, int>{false, -1};
    }

    if (size1.stores_equal_sizes() && size2.stores_equal_sizes()) {
        if (size1.at(0)[1] != size2.at(0)[0]) {
            return std::tuple<bool, int>{false, 0};
        }
    } else {
        for (auto i = 0; i < size1.get_num_batch_entries(); ++i) {
            if (size1.at(i)[1] != size2.at(i)[0]) {
                return std::tuple<bool, int>{false, i};
            }
        }
    }
    return std::tuple<bool, int>{true, 0};
}


inline std::tuple<bool, int> compare_batch_outer(const batch_dim<2>& size1,
                                                 const batch_dim<2>& size2)
{
    if (size1.get_num_batch_entries() != size2.get_num_batch_entries()) {
        return std::tuple<bool, int>{false, -1};
    }

    if (size1.stores_equal_sizes() && size2.stores_equal_sizes()) {
        if (size1.at(0)[0] != size2.at(0)[1]) {
            return std::tuple<bool, int>{false, 0};
        } else {
            return std::tuple<bool, int>{true, 0};
        }
    }

    for (auto i = 0; i < size1.get_num_batch_entries(); ++i) {
        if (size1.at(i)[0] != size2.at(i)[1]) {
            return std::tuple<bool, int>{false, i};
        }
    }
    return std::tuple<bool, int>{true, 0};
}


inline std::tuple<bool, int> compare_batch_rows(const batch_dim<2>& size1,
                                                const batch_dim<2>& size2)
{
    if (size1.get_num_batch_entries() != size2.get_num_batch_entries()) {
        return std::tuple<bool, int>{false, -1};
    }

    if (size1.stores_equal_sizes() && size2.stores_equal_sizes()) {
        if (size1.at(0)[0] != size2.at(0)[0]) {
            return std::tuple<bool, int>{false, 0};
        } else {
            return std::tuple<bool, int>{true, 0};
        }
    }

    for (auto i = 0; i < size1.get_num_batch_entries(); ++i) {
        if (size1.at(i)[0] != size2.at(i)[0]) {
            return std::tuple<bool, int>{false, i};
        }
    }
    return std::tuple<bool, int>{true, 0};
}


inline std::tuple<bool, int> compare_batch_cols(const batch_dim<2>& size1,
                                                const batch_dim<2>& size2)
{
    if (size1.get_num_batch_entries() != size2.get_num_batch_entries()) {
        return std::tuple<bool, int>{false, -1};
    }

    if (size1.stores_equal_sizes() && size2.stores_equal_sizes()) {
        if (size1.at(0)[1] != size2.at(0)[1]) {
            return std::tuple<bool, int>{false, 0};
        } else {
            return std::tuple<bool, int>{true, 0};
        }
    }

    for (auto i = 0; i < size1.get_num_batch_entries(); ++i) {
        if (size1.at(i)[1] != size2.at(i)[1]) {
            return std::tuple<bool, int>{false, i};
        }
    }
    return std::tuple<bool, int>{true, 0};
}


inline std::tuple<bool, int> check_batch_square(const batch_dim<>& size)
{
    if (size.stores_equal_sizes()) {
        if (size.at(0)[0] != size.at(0)[1]) {
            return std::tuple<bool, int>{false, 0};
        } else {
            return std::tuple<bool, int>{true, 0};
        }
    }

    for (auto i = 0; i < size.get_num_batch_entries(); ++i) {
        if (size.at(i)[1] != size.at(i)[0]) {
            return std::tuple<bool, int>{false, i};
        }
    }
    return std::tuple<bool, int>{true, 0};
}


inline std::tuple<bool, int, char> check_batch_twosided_transformable(
    const batch_dim<>& mat_size, const batch_dim<>& left_size,
    const batch_dim<>& right_size)
{
    if (mat_size.stores_equal_sizes() && left_size.stores_equal_sizes() &&
        right_size.stores_equal_sizes()) {
        if (mat_size.at(0)[0] == left_size.at(0)[1] &&
            mat_size.at(0)[1] == right_size.at(0)[0]) {
            return std::tuple<bool, int, char>{true, 0, 'g'};
        } else {
            if (mat_size.at(0)[0] != left_size.at(0)[1]) {
                return std::tuple<bool, int, char>{false, 0, 'l'};
            } else {
                return std::tuple<bool, int, char>{false, 0, 'r'};
            }
        }
    } else {
        GKO_NOT_IMPLEMENTED;
    }
}


inline std::tuple<bool, size_type> check_batch_single_column(
    const batch_dim<2>& mat_size)
{
    if (mat_size.stores_equal_sizes()) {
        if (mat_size.at(0)[1] == 1) {
            return std::tuple<bool, size_type>{true, 0};
        } else {
            return std::tuple<bool, size_type>{false, 0};
        }
    } else {
        for (size_type batch = 0; batch < mat_size.get_num_batch_entries();
             batch++) {
            if (mat_size.at(0)[1] != 1) {
                return std::tuple<bool, size_type>{false, batch};
            }
        }
        return std::tuple<bool, size_type>{true, 0};
    }
}


}  // namespace detail


/**
 *Asserts that _val1 and _val2 are equal.
 *
 *@throw ValueMisatch if _val1 is different from _val2.
 */
#define GKO_ASSERT_EQ(_val1, _val2)                                            \
    if (_val1 != _val2) {                                                      \
        throw ::gko::ValueMismatch(__FILE__, __LINE__, __func__, _val1, _val2, \
                                   "expected equal values");                   \
    }


/**
 *Asserts that _op1 is a square matrix.
 *
 *@throw DimensionMismatch  if the number of rows of _op1 is different from the
 *                          number of columns of _op1.
 */
#define GKO_ASSERT_IS_SQUARE_MATRIX(_op1)                                \
    if (::gko::detail::get_size(_op1)[0] !=                              \
        ::gko::detail::get_size(_op1)[1]) {                              \
        throw ::gko::DimensionMismatch(                                  \
            __FILE__, __LINE__, __func__, #_op1,                         \
            ::gko::detail::get_size(_op1)[0],                            \
            ::gko::detail::get_size(_op1)[1], #_op1,                     \
            ::gko::detail::get_size(_op1)[0],                            \
            ::gko::detail::get_size(_op1)[1], "expected square matrix"); \
    }


/**
 *Asserts that _op1 is a non-empty matrix.
 *
 *@throw BadDimension if any one of the dimensions of _op1 is equal to zero.
 */
#define GKO_ASSERT_IS_NON_EMPTY_MATRIX(_op1)                           \
    if (!(::gko::detail::get_size(_op1))) {                            \
        throw ::gko::BadDimension(__FILE__, __LINE__, __func__, #_op1, \
                                  ::gko::detail::get_size(_op1)[0],    \
                                  ::gko::detail::get_size(_op1)[1],    \
                                  "expected non-empty matrix");        \
    }


/**
 *Asserts that _val is a power of two.
 *
 *@throw BadDimension  if _val is not a power of two.
 */
#define GKO_ASSERT_IS_POWER_OF_TWO(_val)                                   \
    do {                                                                   \
        if (_val == 0 || (_val & (_val - 1)) != 0) {                       \
            throw ::gko::BadDimension(__FILE__, __LINE__, __func__, #_val, \
                                      _val, _val,                          \
                                      "expected power-of-two dimension");  \
        }                                                                  \
    } while (false)


/**
 * Asserts that _op1 can be applied to _op2.
 *
 * @throw DimensionMismatch  if _op1 cannot be applied to _op2.
 */
#define GKO_ASSERT_CONFORMANT(_op1, _op2)                                     \
    if (::gko::detail::get_size(_op1)[1] !=                                   \
        ::gko::detail::get_size(_op2)[0]) {                                   \
        throw ::gko::DimensionMismatch(__FILE__, __LINE__, __func__, #_op1,   \
                                       ::gko::detail::get_size(_op1)[0],      \
                                       ::gko::detail::get_size(_op1)[1],      \
                                       #_op2,                                 \
                                       ::gko::detail::get_size(_op2)[0],      \
                                       ::gko::detail::get_size(_op2)[1],      \
                                       "expected matching inner dimensions"); \
    }


/**
 * Asserts that _op1 can be applied to _op2 from the right.
 *
 * @throw DimensionMismatch  if _op1 cannot be applied to _op2 from the right.
 */
#define GKO_ASSERT_REVERSE_CONFORMANT(_op1, _op2)                             \
    if (::gko::detail::get_size(_op1)[0] !=                                   \
        ::gko::detail::get_size(_op2)[1]) {                                   \
        throw ::gko::DimensionMismatch(__FILE__, __LINE__, __func__, #_op1,   \
                                       ::gko::detail::get_size(_op1)[0],      \
                                       ::gko::detail::get_size(_op1)[1],      \
                                       #_op2,                                 \
                                       ::gko::detail::get_size(_op2)[0],      \
                                       ::gko::detail::get_size(_op2)[1],      \
                                       "expected matching inner dimensions"); \
    }


/**
 * Asserts that `_op1` and `_op2` have the same number of rows.
 *
 * @throw DimensionMismatch  if `_op1` and `_op2` differ in the number of rows
 */
#define GKO_ASSERT_EQUAL_ROWS(_op1, _op2)                                      \
    if (::gko::detail::get_size(_op1)[0] !=                                    \
        ::gko::detail::get_size(_op2)[0]) {                                    \
        throw ::gko::DimensionMismatch(                                        \
            __FILE__, __LINE__, __func__, #_op1,                               \
            ::gko::detail::get_size(_op1)[0],                                  \
            ::gko::detail::get_size(_op1)[1], #_op2,                           \
            ::gko::detail::get_size(_op2)[0],                                  \
            ::gko::detail::get_size(_op2)[1], "expected matching row length"); \
    }


/**
 * Asserts that `_op1` and `_op2` have the same number of columns.
 *
 * @throw DimensionMismatch  if `_op1` and `_op2` differ in the number of
 *                           columns
 */
#define GKO_ASSERT_EQUAL_COLS(_op1, _op2)                                   \
    if (::gko::detail::get_size(_op1)[1] !=                                 \
        ::gko::detail::get_size(_op2)[1]) {                                 \
        throw ::gko::DimensionMismatch(__FILE__, __LINE__, __func__, #_op1, \
                                       ::gko::detail::get_size(_op1)[0],    \
                                       ::gko::detail::get_size(_op1)[1],    \
                                       #_op2,                               \
                                       ::gko::detail::get_size(_op2)[0],    \
                                       ::gko::detail::get_size(_op2)[1],    \
                                       "expected matching column length");  \
    }


/**
 * Asserts that `_op1` and `_op2` have the same number of rows and columns.
 *
 * @throw DimensionMismatch  if `_op1` and `_op2` differ in the number of
 *                           rows or columns
 */
#define GKO_ASSERT_EQUAL_DIMENSIONS(_op1, _op2)                             \
    if (::gko::detail::get_size(_op1) != ::gko::detail::get_size(_op2)) {   \
        throw ::gko::DimensionMismatch(                                     \
            __FILE__, __LINE__, __func__, #_op1,                            \
            ::gko::detail::get_size(_op1)[0],                               \
            ::gko::detail::get_size(_op1)[1], #_op2,                        \
            ::gko::detail::get_size(_op2)[0],                               \
            ::gko::detail::get_size(_op2)[1], "expected equal dimensions"); \
    }


/**
 * Asserts that _op1 can be applied to _op2.
 *
 * @throw DimensionMismatch  if _op1 cannot be applied to _op2.
 */
#define GKO_ASSERT_BATCH_CONFORMANT(_op1, _op2)                               \
    {                                                                         \
        auto comp = ::gko::detail::compare_batch_inner(                       \
            ::gko::detail::get_batch_size(_op1),                              \
            ::gko::detail::get_batch_size(_op2));                             \
        if (!std::get<0>(comp)) {                                             \
            throw ::gko::DimensionMismatch(                                   \
                __FILE__, __LINE__, __func__, #_op1,                          \
                ::gko::detail::get_batch_size(_op1).at(std::get<1>(comp))[0], \
                ::gko::detail::get_batch_size(_op1).at(std::get<1>(comp))[1], \
                #_op2,                                                        \
                ::gko::detail::get_batch_size(_op2).at(std::get<1>(comp))[0], \
                ::gko::detail::get_batch_size(_op2).at(std::get<1>(comp))[1], \
                "expected matching inner dimensions among all batches");      \
        }                                                                     \
    }


/**
 * Asserts that _op1 can be applied to _op2 from the right.
 *
 * @throw DimensionMismatch  if _op1 cannot be applied to _op2 from the right.
 */
#define GKO_ASSERT_BATCH_REVERSE_CONFORMANT(_op1, _op2)                       \
    {                                                                         \
        auto comp = ::gko::detail::compare_batch_outer(                       \
            ::gko::detail::get_batch_size(_op1),                              \
            ::gko::detail::get_batch_size(_op2));                             \
        if (!std::get<0>(comp)) {                                             \
            throw ::gko::DimensionMismatch(                                   \
                __FILE__, __LINE__, __func__, #_op1,                          \
                ::gko::detail::get_batch_size(_op1).at(std::get<1>(comp))[0], \
                ::gko::detail::get_batch_size(_op1).at(std::get<1>(comp))[1], \
                #_op2,                                                        \
                ::gko::detail::get_batch_size(_op2).at(std::get<1>(comp))[0], \
                ::gko::detail::get_batch_size(_op2).at(std::get<1>(comp))[1], \
                "expected matching outer dimensions among all batches");      \
        }                                                                     \
    }


/**
 * Asserts that `_op1` and `_op2` have the same number of rows.
 *
 * @throw DimensionMismatch  if `_op1` and `_op2` differ in the number of rows
 */
#define GKO_ASSERT_BATCH_EQUAL_ROWS(_op1, _op2)                               \
    {                                                                         \
        auto comp = ::gko::detail::compare_batch_rows(                        \
            ::gko::detail::get_batch_size(_op1),                              \
            ::gko::detail::get_batch_size(_op2));                             \
        if (!std::get<0>(comp)) {                                             \
            throw ::gko::DimensionMismatch(                                   \
                __FILE__, __LINE__, __func__, #_op1,                          \
                ::gko::detail::get_batch_size(_op1).at(std::get<1>(comp))[0], \
                ::gko::detail::get_batch_size(_op1).at(std::get<1>(comp))[1], \
                #_op2,                                                        \
                ::gko::detail::get_batch_size(_op2).at(std::get<1>(comp))[0], \
                ::gko::detail::get_batch_size(_op2).at(std::get<1>(comp))[1], \
                "expected equal rows");                                       \
        }                                                                     \
    }


/**
 * Asserts that `_op1` and `_op2` have the same number of columns.
 *
 * @throw DimensionMismatch  if `_op1` and `_op2` differ in the number of
 *                           columns
 */
#define GKO_ASSERT_BATCH_EQUAL_COLS(_op1, _op2)                               \
    {                                                                         \
        auto comp = ::gko::detail::compare_batch_cols(                        \
            ::gko::detail::get_batch_size(_op1),                              \
            ::gko::detail::get_batch_size(_op2));                             \
        if (!std::get<0>(comp)) {                                             \
            throw ::gko::DimensionMismatch(                                   \
                __FILE__, __LINE__, __func__, #_op1,                          \
                ::gko::detail::get_batch_size(_op1).at(std::get<1>(comp))[0], \
                ::gko::detail::get_batch_size(_op1).at(std::get<1>(comp))[1], \
                #_op2,                                                        \
                ::gko::detail::get_batch_size(_op2).at(std::get<1>(comp))[0], \
                ::gko::detail::get_batch_size(_op2).at(std::get<1>(comp))[1], \
                "expected equal cols");                                       \
        }                                                                     \
    }


/**
 * Asserts that `_op1` and `_op2` have the same number of rows and columns.
 *
 * @throw DimensionMismatch  if `_op1` and `_op2` differ in the number of
 *                           rows or columns
 */
#define GKO_ASSERT_BATCH_EQUAL_DIMENSIONS(_op1, _op2)                          \
    {                                                                          \
        auto comp1 = ::gko::detail::compare_batch_rows(                        \
            ::gko::detail::get_batch_size(_op1),                               \
            ::gko::detail::get_batch_size(_op2));                              \
        auto comp2 = ::gko::detail::compare_batch_cols(                        \
            ::gko::detail::get_batch_size(_op1),                               \
            ::gko::detail::get_batch_size(_op2));                              \
        if (!std::get<0>(comp1) || !std::get<0>(comp2)) {                      \
            throw ::gko::DimensionMismatch(                                    \
                __FILE__, __LINE__, __func__, #_op1,                           \
                ::gko::detail::get_batch_size(_op1).at(std::get<1>(comp1))[0], \
                ::gko::detail::get_batch_size(_op1).at(std::get<1>(comp1))[1], \
                #_op2,                                                         \
                ::gko::detail::get_batch_size(_op2).at(std::get<1>(comp2))[0], \
                ::gko::detail::get_batch_size(_op2).at(std::get<1>(comp2))[1], \
                "expected equal dimensions");                                  \
        }                                                                      \
    }
/**
 *Asserts that _op is a batch made up of square matrices.
 *
 *@throw DimensionMismatch  if the number of rows of _op is different from the
 *                          number of columns of _op.
 */
#define GKO_ASSERT_BATCH_HAS_SQUARE_MATRICES(_op)                              \
    auto comp =                                                                \
        ::gko::detail::check_batch_square(::gko::detail::get_batch_size(_op)); \
    if (!std::get<0>(comp)) {                                                  \
        throw ::gko::DimensionMismatch(                                        \
            __FILE__, __LINE__, __func__, #_op,                                \
            ::gko::detail::get_batch_size(_op).at(std::get<1>(comp))[0],       \
            ::gko::detail::get_batch_size(_op).at(std::get<1>(comp))[1], #_op, \
            ::gko::detail::get_batch_size(_op).at(std::get<1>(comp))[0],       \
            ::gko::detail::get_batch_size(_op).at(std::get<1>(comp))[1],       \
            "expected square matrices in batch");                              \
    }                                                                          \
    static_assert(true,                                                        \
                  "This assert is used to counter the false positive extra "   \
                  "semi-colon warnings")


#define GKO_ASSERT_IS_BATCH_SCALAR(_op)                                      \
    {                                                                        \
        auto op_sz = gko::detail::get_batch_size(_op);                       \
        auto scalar_sz = gko::batch_dim<>(op_sz.get_num_batch_entries(),     \
                                          gko::dim<2>(1, 1));                \
        auto comprows = gko::detail::compare_batch_rows(op_sz, scalar_sz);   \
        if (!std::get<0>(comprows)) {                                        \
            const int bidx = std::get<1>(comprows);                          \
            throw ::gko::BadDimension(__FILE__, __LINE__, __func__, #_op,    \
                                      op_sz.at(bidx)[0], op_sz.at(bidx)[1],  \
                                      "expected batch scalar");              \
        }                                                                    \
        auto compcols = gko::detail::compare_batch_cols(op_sz, scalar_sz);   \
        if (!std::get<0>(compcols)) {                                        \
            const int bidx = std::get<1>(compcols);                          \
            throw ::gko::BadDimension(__FILE__, __LINE__, __func__, #_op,    \
                                      op_sz.at(bidx)[0], op_sz.at(bidx)[1],  \
                                      "expected batch scalar");              \
        }                                                                    \
    }                                                                        \
    static_assert(true,                                                      \
                  "This assert is used to counter the false positive extra " \
                  "semi-colon warnings")


/**
 * Asserts that _op1 has the same number of batch entries as _op2.
 *
 * @throw DimensionMismatch  if _op1 contains a different number of entries
 *   from _op2.
 */
#define GKO_ASSERT_EQUAL_BATCH_ENTRIES(_op1, _op2)                          \
    {                                                                       \
        auto sz1 = ::gko::detail::get_num_batch_entries(_op1);              \
        auto sz2 = ::gko::detail::get_num_batch_entries(_op2);              \
        if (sz1 != sz2) {                                                   \
            throw ::gko::DimensionMismatch(                                 \
                __FILE__, __LINE__, __func__, #_op1, sz1, 0, #_op2, sz2, 0, \
                "expected matching number of batch entries");               \
        }                                                                   \
    }


/**
 * Instantiates a MpiError.
 *
 * @param errcode  The error code returned from the MPI routine.
 */
#define GKO_MPI_ERROR(_errcode) \
    ::gko::MpiError(__FILE__, __LINE__, __func__, _errcode)


/**
 * Instantiates a CudaError.
 *
 * @param errcode  The error code returned from a CUDA runtime API routine.
 */
#define GKO_CUDA_ERROR(_errcode) \
    ::gko::CudaError(__FILE__, __LINE__, __func__, _errcode)


/**
 * Instantiates a CublasError.
 *
 * @param errcode  The error code returned from the cuBLAS routine.
 */
#define GKO_CUBLAS_ERROR(_errcode) \
    ::gko::CublasError(__FILE__, __LINE__, __func__, _errcode)


/**
 * Instantiates a CurandError.
 *
 * @param errcode  The error code returned from the cuRAND routine.
 */
#define GKO_CURAND_ERROR(_errcode) \
    ::gko::CurandError(__FILE__, __LINE__, __func__, _errcode)


/**
 * Instantiates a CusparseError.
 *
 * @param errcode  The error code returned from the cuSPARSE routine.
 */
#define GKO_CUSPARSE_ERROR(_errcode) \
    ::gko::CusparseError(__FILE__, __LINE__, __func__, _errcode)


/**
 * Instantiates a CufftError.
 *
 * @param errcode  The error code returned from the cuFFT routine.
 */
#define GKO_CUFFT_ERROR(_errcode) \
    ::gko::CufftError(__FILE__, __LINE__, __func__, _errcode)


/**
 * Asserts that a CUDA library call completed without errors.
 *
 * @param _cuda_call  a library call expression
 */
#define GKO_ASSERT_NO_CUDA_ERRORS(_cuda_call) \
    do {                                      \
        auto _errcode = _cuda_call;           \
        if (_errcode != cudaSuccess) {        \
            throw GKO_CUDA_ERROR(_errcode);   \
        }                                     \
    } while (false)


/**
 * Asserts that a cuBLAS library call completed without errors.
 *
 * @param _cublas_call  a library call expression
 */
#define GKO_ASSERT_NO_CUBLAS_ERRORS(_cublas_call) \
    do {                                          \
        auto _errcode = _cublas_call;             \
        if (_errcode != CUBLAS_STATUS_SUCCESS) {  \
            throw GKO_CUBLAS_ERROR(_errcode);     \
        }                                         \
    } while (false)


/**
 * Asserts that a cuRAND library call completed without errors.
 *
 * @param _curand_call  a library call expression
 */
#define GKO_ASSERT_NO_CURAND_ERRORS(_curand_call) \
    do {                                          \
        auto _errcode = _curand_call;             \
        if (_errcode != CURAND_STATUS_SUCCESS) {  \
            throw GKO_CURAND_ERROR(_errcode);     \
        }                                         \
    } while (false)


/**
 * Asserts that a cuSPARSE library call completed without errors.
 *
 * @param _cusparse_call  a library call expression
 */
#define GKO_ASSERT_NO_CUSPARSE_ERRORS(_cusparse_call) \
    do {                                              \
        auto _errcode = _cusparse_call;               \
        if (_errcode != CUSPARSE_STATUS_SUCCESS) {    \
            throw GKO_CUSPARSE_ERROR(_errcode);       \
        }                                             \
    } while (false)


/**
 * Asserts that a cuFFT library call completed without errors.
 *
 * @param _cufft_call  a library call expression
 */
#define GKO_ASSERT_NO_CUFFT_ERRORS(_cufft_call) \
    do {                                        \
        auto _errcode = _cufft_call;            \
        if (_errcode != CUFFT_SUCCESS) {        \
            throw GKO_CUFFT_ERROR(_errcode);    \
        }                                       \
    } while (false)


/**
 * Instantiates a HipError.
 *
 * @param errcode  The error code returned from a HIP runtime API routine.
 */
#define GKO_HIP_ERROR(_errcode) \
    ::gko::HipError(__FILE__, __LINE__, __func__, _errcode)


/**
 * Instantiates a HipblasError.
 *
 * @param errcode  The error code returned from the HIPBLAS routine.
 */
#define GKO_HIPBLAS_ERROR(_errcode) \
    ::gko::HipblasError(__FILE__, __LINE__, __func__, _errcode)


/**
 * Instantiates a HiprandError.
 *
 * @param errcode  The error code returned from the HIPRAND routine.
 */
#define GKO_HIPRAND_ERROR(_errcode) \
    ::gko::HiprandError(__FILE__, __LINE__, __func__, _errcode)


/**
 * Instantiates a HipsparseError.
 *
 * @param errcode  The error code returned from the HIPSPARSE routine.
 */
#define GKO_HIPSPARSE_ERROR(_errcode) \
    ::gko::HipsparseError(__FILE__, __LINE__, __func__, _errcode)


/**
 * Instantiates a HipfftError.
 *
 * @param errcode  The error code returned from the hipFFT routine.
 */
#define GKO_HIPFFT_ERROR(_errcode) \
    ::gko::HipfftError(__FILE__, __LINE__, __func__, _errcode)


/**
 * Asserts that a HIP library call completed without errors.
 *
 * @param _hip_call  a library call expression
 */
#define GKO_ASSERT_NO_HIP_ERRORS(_hip_call) \
    do {                                    \
        auto _errcode = _hip_call;          \
        if (_errcode != hipSuccess) {       \
            throw GKO_HIP_ERROR(_errcode);  \
        }                                   \
    } while (false)


/**
 * Asserts that a HIPBLAS library call completed without errors.
 *
 * @param _hipblas_call  a library call expression
 */
#define GKO_ASSERT_NO_HIPBLAS_ERRORS(_hipblas_call) \
    do {                                            \
        auto _errcode = _hipblas_call;              \
        if (_errcode != HIPBLAS_STATUS_SUCCESS) {   \
            throw GKO_HIPBLAS_ERROR(_errcode);      \
        }                                           \
    } while (false)


/**
 * Asserts that a HIPRAND library call completed without errors.
 *
 * @param _hiprand_call  a library call expression
 */
#define GKO_ASSERT_NO_HIPRAND_ERRORS(_hiprand_call) \
    do {                                            \
        auto _errcode = _hiprand_call;              \
        if (_errcode != HIPRAND_STATUS_SUCCESS) {   \
            throw GKO_HIPRAND_ERROR(_errcode);      \
        }                                           \
    } while (false)


/**
 * Asserts that a HIPSPARSE library call completed without errors.
 *
 * @param _hipsparse_call  a library call expression
 */
#define GKO_ASSERT_NO_HIPSPARSE_ERRORS(_hipsparse_call) \
    do {                                                \
        auto _errcode = _hipsparse_call;                \
        if (_errcode != HIPSPARSE_STATUS_SUCCESS) {     \
            throw GKO_HIPSPARSE_ERROR(_errcode);        \
        }                                               \
    } while (false)


/**
 * Asserts that a hipFFT library call completed without errors.
 *
 * @param _hipfft_call  a library call expression
 */
#define GKO_ASSERT_NO_HIPFFT_ERRORS(_hipfft_call) \
    do {                                          \
        auto _errcode = _hipfft_call;             \
        if (_errcode != HIPFFT_SUCCESS) {         \
            throw GKO_HIPFFT_ERROR(_errcode);     \
        }                                         \
    } while (false)


/**
 * Asserts that a MPI library call completed without errors.
 *
 * @param _mpi_call  a library call expression
 */
#define GKO_ASSERT_NO_MPI_ERRORS(_mpi_call) \
    do {                                    \
        auto _errcode = _mpi_call;          \
        if (_errcode != MPI_SUCCESS) {      \
            throw GKO_MPI_ERROR(_errcode);  \
        }                                   \
    } while (false)


namespace detail {


template <typename T>
inline T ensure_allocated_impl(T ptr, const std::string& file, int line,
                               const std::string& dev, size_type size)
{
    if (ptr == nullptr) {
        throw AllocationError(file, line, dev, size);
    }
    return ptr;
}


}  // namespace detail


/**
 * Ensures the memory referenced by _ptr is allocated.
 *
 * @param _ptr  the result of the allocation, if it is a nullptr, an exception
 *              is thrown
 * @param _dev  the device where the data was allocated, used to provide
 *              additional information in the error message
 * @param _size  the size in bytes of the allocated memory, used to provide
 *               additional information in the error message
 *
 * @throw AllocationError  if the pointer equals nullptr
 *
 * @return _ptr
 */
#define GKO_ENSURE_ALLOCATED(_ptr, _dev, _size) \
    ::gko::detail::ensure_allocated_impl(_ptr, __FILE__, __LINE__, _dev, _size)


/**
 * Ensures that a memory access is in the bounds.
 *
 * @param _index  the index which is being accessed
 * @param _bound  the bound of the array being accessed
 *
 * @throw OutOfBoundsError  if `_index >= _bound`
 */
#define GKO_ENSURE_IN_BOUNDS(_index, _bound)                                 \
    if (_index >= _bound) {                                                  \
        throw ::gko::OutOfBoundsError(__FILE__, __LINE__, _index, _bound);   \
    }                                                                        \
    static_assert(true,                                                      \
                  "This assert is used to counter the false positive extra " \
                  "semi-colon warnings")


/**
 * Ensures that two dimensions have compatible bounds, in particular before a
 * copy operation. This means the target should have at least as much elements
 * as the source.
 *
 * @param _source  the source of the expected copy operation
 * @param _target  the destination of the expected copy operation
 *
 * @throw OutOfBoundsError  if `_source > _target`
 */
#define GKO_ENSURE_COMPATIBLE_BOUNDS(_source, _target)                       \
    if (_source > _target) {                                                 \
        throw ::gko::OutOfBoundsError(__FILE__, __LINE__, _source, _target); \
    }                                                                        \
    static_assert(true,                                                      \
                  "This assert is used to counter the false positive extra " \
                  "semi-colon warnings")


/**
 * Creates a StreamError exception.
 * This macro sets the correct information about the location of the error
 * and fills the exception with data about the stream, and the reason for the
 * error.
 *
 * @param _message  the error message describing the details of the error
 *
 * @return FileError
 */
#define GKO_STREAM_ERROR(_message) \
    ::gko::StreamError(__FILE__, __LINE__, __func__, _message)


/**
 * Marks a kernel as not eligible for any predicate.
 *
 * Attempts to call this kernel will result in a runtime error of type
 * KernelNotFound.
 */
#define GKO_KERNEL_NOT_FOUND                                                 \
    {                                                                        \
        throw ::gko::KernelNotFound(__FILE__, __LINE__, __func__);           \
    }                                                                        \
    static_assert(true,                                                      \
                  "This assert is used to counter the false positive extra " \
                  "semi-colon warnings")


/**
 * Throws an @ref UnsupportedMatrixProperty exception in case of an unmet
 * matrix property requirement.
 *
 * @param _message  A message describing the matrix property required.
 */
#define GKO_UNSUPPORTED_MATRIX_PROPERTY(_message)                             \
    {                                                                         \
        throw ::gko::UnsupportedMatrixProperty(__FILE__, __LINE__, _message); \
    }                                                                         \
    static_assert(true,                                                       \
                  "This assert is used to counter the false positive extra "  \
                  "semi-colon warnings")


/**
 * Ensures that a given size, typically of a linear algebraic object,
 * is divisible by a given block size.
 *
 * @param _size  A size of a vector or matrix
 * @param _block_size  Size of small dense blocks that make up
 *                     the vector or matrix
 *
 * @throw BlockSizeError  if _block_size does not divide _size
 */
#define GKO_ASSERT_BLOCK_SIZE_CONFORMANT(_size, _block_size)                   \
    if (_size % _block_size != 0) {                                            \
        throw BlockSizeError<decltype(_size)>(__FILE__, __LINE__, _block_size, \
                                              _size);                          \
    }                                                                          \
    static_assert(true,                                                        \
                  "This assert is used to counter the false positive extra "   \
                  "semi-colon warnings")


/**
 * Checks that the operator is a scalar, ie., has size 1x1.
 *
 * @param _op  Operator to be checked.
 *
 * @throw  BadDimension  if _op does not have size 1x1.
 */
#define GKO_ASSERT_IS_SCALAR(_op)                                            \
    {                                                                        \
        auto sz = gko::detail::get_size(_op);                                \
        if (sz[0] != 1 || sz[1] != 1) {                                      \
            throw ::gko::BadDimension(__FILE__, __LINE__, __func__, #_op,    \
                                      sz[0], sz[1], "expected scalar");      \
        }                                                                    \
    }                                                                        \
    static_assert(true,                                                      \
                  "This assert is used to counter the false positive extra " \
                  "semi-colon warnings")


<<<<<<< HEAD
=======
#define GKO_INVALID_STATE(_message)                                          \
    {                                                                        \
        throw ::gko::InvalidStateError(__FILE__, __LINE__, __func__,         \
                                       _message);                            \
    }                                                                        \
    static_assert(true,                                                      \
                  "This assert is used to counter the false positive extra " \
                  "semi-colon warnings")


>>>>>>> eec7d6dd
#define GKO_ASSERT_BATCH_SCALABLE_TWO_SIDED(_opA, _left_op, _right_op)       \
    auto chkleft = ::gko::detail::check_batch_twosided_transformable(        \
        ::gko::detail::get_batch_size(_opA),                                 \
        ::gko::detail::get_batch_size(_left_op),                             \
        ::gko::detail::get_batch_size(_right_op));                           \
    if (!std::get<0>(chk)) {                                                 \
        const int bidx = std::get<1>(chk);                                   \
        const char side = std::get<2>(chk);                                  \
        if (side == 'l') {                                                   \
            throw ::gko::DimensionMismatch(                                  \
                __FILE__, __LINE__, __func__, #_opA,                         \
                ::gko::detail::get_batch_size(_opA).at(bidx)[0],             \
                ::gko::detail::get_batch_size(_opA).at(bidx)[1], #_left_op,  \
                ::gko::detail::get_batch_size(_left_op).at(bidx)[0],         \
                ::gko::detail::get_batch_size(_left_op).at(bidx)[1],         \
                "expected matching left scaling vector");                    \
        } else {                                                             \
            throw ::gko::DimensionMismatch(                                  \
                __FILE__, __LINE__, __func__, #_opA,                         \
                ::gko::detail::get_batch_size(_opA).at(bidx)[0],             \
                ::gko::detail::get_batch_size(_opA).at(bidx)[1], #_right_op, \
                ::gko::detail::get_batch_size(_right_op).at(bidx)[0],        \
                ::gko::detail::get_batch_size(_right_op).at(bidx)[1],        \
                "expected matching right scaling vector");                   \
        }                                                                    \
    }                                                                        \
    static_assert(true,                                                      \
                  "This assert is used to counter the false positive extra " \
                  "semi-colon warnings")


#define GKO_ASSERT_BATCH_HAS_SINGLE_COLUMN(_opA)                             \
    auto chk = ::gko::detail::check_batch_single_column(                     \
        ::gko::detail::get_batch_size(_opA));                                \
    if (!std::get<0>(chk)) {                                                 \
        const int bidx = std::get<1>(chk);                                   \
        throw ::gko::BadDimension(                                           \
            __FILE__, __LINE__, __func__, #_opA,                             \
            ::gko::detail::get_batch_size(_opA).at(bidx)[0],                 \
            ::gko::detail::get_batch_size(_opA).at(bidx)[1],                 \
            "expected single vector");                                       \
    }                                                                        \
    static_assert(true,                                                      \
                  "This assert is used to counter the false positive extra " \
                  "semi-colon warnings")


}  // namespace gko


#endif  // GKO_PUBLIC_CORE_BASE_EXCEPTION_HELPERS_HPP_<|MERGE_RESOLUTION|>--- conflicted
+++ resolved
@@ -1081,8 +1081,6 @@
                   "semi-colon warnings")
 
 
-<<<<<<< HEAD
-=======
 #define GKO_INVALID_STATE(_message)                                          \
     {                                                                        \
         throw ::gko::InvalidStateError(__FILE__, __LINE__, __func__,         \
@@ -1093,7 +1091,6 @@
                   "semi-colon warnings")
 
 
->>>>>>> eec7d6dd
 #define GKO_ASSERT_BATCH_SCALABLE_TWO_SIDED(_opA, _left_op, _right_op)       \
     auto chkleft = ::gko::detail::check_batch_twosided_transformable(        \
         ::gko::detail::get_batch_size(_opA),                                 \
